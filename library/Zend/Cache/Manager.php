--- conflicted
+++ resolved
@@ -162,15 +162,9 @@
             return $this->_caches[$name];
         }
         if (isset($this->_optionTemplates[$name])) {
-<<<<<<< HEAD
             if ($name == self::PAGECACHE 
                 && (!isset($this->_optionTemplates[$name]['backend']['options']['tag_cache']) 
                 || !$this->_optionTemplates[$name]['backend']['options']['tag_cache'] instanceof Core)
-=======
-            if ($name == self::PAGECACHE
-                && (!isset($this->_optionTemplates[$name]['backend']['options']['tag_cache'])
-                || !$this->_optionTemplates[$name]['backend']['options']['tag_cache'] instanceof Zend_Cache_Core)
->>>>>>> 85a932b0
             ) {
                 $this->_optionTemplates[$name]['backend']['options']['tag_cache']
                     = $this->getCache(self::PAGETAGCACHE);
@@ -180,15 +174,9 @@
                 $this->_optionTemplates[$name]['backend']['name'],
                 isset($this->_optionTemplates[$name]['frontend']['options']) ? $this->_optionTemplates[$name]['frontend']['options'] : array(),
                 isset($this->_optionTemplates[$name]['backend']['options']) ? $this->_optionTemplates[$name]['backend']['options'] : array(),
-<<<<<<< HEAD
-                false,
-                false,
-                true
-=======
                 isset($this->_optionTemplates[$name]['frontend']['customFrontendNaming']) ? $this->_optionTemplates[$name]['frontend']['customFrontendNaming'] : false,
                 isset($this->_optionTemplates[$name]['backend']['customBackendNaming']) ? $this->_optionTemplates[$name]['backend']['customBackendNaming'] : false,
                 isset($this->_optionTemplates[$name]['frontendBackendAutoload']) ? $this->_optionTemplates[$name]['frontendBackendAutoload'] : false
->>>>>>> 85a932b0
             );
             return $this->_caches[$name];
         }

<?php
/**
 * Zend Framework
 *
 * LICENSE
 *
 * This source file is subject to the new BSD license that is bundled
 * with this package in the file LICENSE.txt.
 * It is also available through the world-wide-web at this URL:
 * http://framework.zend.com/license/new-bsd
 * If you did not receive a copy of the license and are unable to
 * obtain it through the world-wide-web, please send an email
 * to license@zend.com so we can send you a copy immediately.
 *
 * @category   Zend
 * @package    Zend_Crypt
 * @subpackage Math
 * @copyright  Copyright (c) 2005-2010 Zend Technologies USA Inc. (http://www.zend.com)
 * @license    http://framework.zend.com/license/new-bsd     New BSD License
 * @version    $Id$
 */

/**
 * @namespace
 */
namespace Zend\Crypt\Math;

/**
 * Support for arbitrary precision mathematics in PHP.
 *
 * Zend_Crypt_Math_BigInteger is a wrapper across three PHP extensions: bcmath, gmp
 * and big_int. Since each offer similar functionality, but availability of
 * each differs across installations of PHP, this wrapper attempts to select
 * the fastest option available and encapsulate a subset of its functionality
 * which all extensions share in common.
 *
 * This class requires one of the three extensions to be available. BCMATH
 * while the slowest, is available by default under Windows, and under Unix
 * if PHP is compiled with the flag "--enable-bcmath". GMP requires the gmp
 * library from http://www.swox.com/gmp/ and PHP compiled with the "--with-gmp"
 * flag. BIG_INT support is available from a big_int PHP library available from
 * only from PECL (a Windows port is not available).
 *
 * @uses       Zend\Crypt\Math\BigInteger\BigIntegerCapable
 * @category   Zend
 * @package    Zend_Crypt
 * @copyright  Copyright (c) 2005-2010 Zend Technologies USA Inc. (http://www.zend.com)
 * @license    http://framework.zend.com/license/new-bsd     New BSD License
 */
class BigInteger implements BigInteger\BigIntegerCapable
{
    /**
     * Holds an instance of one of the three arbitrary precision wrappers.
     *
     * @var \Zend\Crypt\Math\BigInteger\BigIntegerCapable
     */
    protected $_math = null;

    /**
     * Constructor; a Factory which detects a suitable PHP extension for
     * arbitrary precision math and instantiates the suitable wrapper
     * object.
     *
     * @param  string $extension
     * @throws Zend\Crypt\Math\BigInteger\Exception
     */
    public function __construct($extension = null)
    {
<<<<<<< HEAD
        if (!is_null($extension) && !in_array($extension, array('bcmath', 'gmp', 'bigint'))) {
            throw new BigInteger\Exception('Invalid extension type; please use one of bcmath, gmp or bigint');
=======
        if ($extension !== null && !in_array($extension, array('bcmath', 'gmp', 'bigint'))) {
            require_once('Zend/Crypt/Math/BigInteger/Exception.php');
            throw new Zend_Crypt_Math_BigInteger_Exception('Invalid extension type; please use one of bcmath, gmp or bigint');
>>>>>>> 1d6b9ab2
        }
        $this->_loadAdapter($extension);
    }

    /**
     * Redirect all unrecognized public method calls to the wrapped extension object.
     *
     * @param   string $methodName
     * @param   array $args
     * @throws  Zend\Crypt\Math\BigInteger\Exception
     */
    public function __call($methodName, $args)
    {
        if(!method_exists($this->_math, $methodName)) {
            throw new BigInteger\Exception('invalid method call: ' . get_class($this->_math) . '::' . $methodName . '() does not exist');
        }
        return call_user_func_array(array($this->_math, $methodName), $args);
    }

    /**
     * @param  mixed $operand 
     * @param  int $base 
     * @return void
     */
    public function init($operand, $base = 10)
    {
        return $this->_math->init($operand, $base);
    }

    /**
     * @param  string $left_operand 
     * @param  string $right_operand 
     * @return string
     */
    public function add($left_operand, $right_operand)
    {
        return $this->_math->add($left_operand, $right_operand);
    }

    /**
     * @param  string $left_operand 
     * @param  string $right_operand 
     * @return string
     */
    public function subtract($left_operand, $right_operand)
    {
        return $this->_math->subtract($left_operand, $right_operand);
    }

    /**
     * @param  string $left_operand 
     * @param  string $right_operand 
     * @return integer
     */
    public function compare($left_operand, $right_operand)
    {
        return $this->_math->compare($left_operand, $right_operand);
    }

    /**
     * @param  string $left_operand 
     * @param  string $right_operand 
     * @return string
     */
    public function divide($left_operand, $right_operand)
    {
        return $this->_math->divide($left_operand, $right_operand);
    }

    /**
     * @param  string $left_operand 
     * @param  integer $modulus 
     * @return string
     */
    public function modulus($left_operand, $modulus)
    {
        return $this->_math->modulus($left_operand, $modulus);
    }

    /**
     * @param  string $left_operand 
     * @param  string $right_operand 
     * @return string
     */
    public function multiply($left_operand, $right_operand)
    {
        return $this->_math->multiply($left_operand, $right_operand);
    }

    /**
     * @param  string $left_operand 
     * @param  string $right_operand 
     * @return string
     */
    public function pow($left_operand, $right_operand)
    {
        return $this->_math->pow($left_operand, $right_operand);
    }

    /**
     * @param  string $left_operand 
     * @param  string $right_operand 
     * @param  integer $modulus 
     * @return string
     */
    public function powmod($left_operand, $right_operand, $modulus)
    {
        return $this->_math->powmod($left_operand, $right_operand, $modulus);
    }

    /**
     * @param  string $operand 
     * @return string
     */
    public function sqrt($operand)
    {
        return $this->_math->sqrt($operand);
    }

    /**
     * @param  string $operand 
     * @return integer
     */
    public function binaryToInteger($operand)
    {
        return $this->_math->binaryToInteger($operand);
    }

    /**
     * @param  integer $operand 
     * @return string
     */
    public function integerToBinary($operand)
    {
        return $this->_math->integerToBinary($operand);
    }

    /**
     * @param  string $operand 
     * @return float
     */
    public function hexToDecimal($operand)
    {
        return $this->_math->hexToDecimal($operand);
    }

    /**
     * @param  string $extension
     * @throws Zend\Crypt\Math\BigInteger\Exception
     */
    protected function _loadAdapter($extension = null)
    {
        if ($extension === null) {
            if (extension_loaded('gmp')) {
                $extension = 'gmp';
            } else {
                $extension = 'bcmath';
            }
        }
        if($extension == 'gmp' && extension_loaded('gmp')) {
            $this->_math = new BigInteger\Gmp();
        } elseif ($extension == 'bcmath') {
            $this->_math = new BigInteger\Bcmath();
        } else {
            throw new BigInteger\Exception($extension . ' big integer precision math support not detected');
        }
    }
}<|MERGE_RESOLUTION|>--- conflicted
+++ resolved
@@ -66,14 +66,8 @@
      */
     public function __construct($extension = null)
     {
-<<<<<<< HEAD
-        if (!is_null($extension) && !in_array($extension, array('bcmath', 'gmp', 'bigint'))) {
+        if ($extension !== null && !in_array($extension, array('bcmath', 'gmp', 'bigint'))) {
             throw new BigInteger\Exception('Invalid extension type; please use one of bcmath, gmp or bigint');
-=======
-        if ($extension !== null && !in_array($extension, array('bcmath', 'gmp', 'bigint'))) {
-            require_once('Zend/Crypt/Math/BigInteger/Exception.php');
-            throw new Zend_Crypt_Math_BigInteger_Exception('Invalid extension type; please use one of bcmath, gmp or bigint');
->>>>>>> 1d6b9ab2
         }
         $this->_loadAdapter($extension);
     }

--- conflicted
+++ resolved
@@ -71,25 +71,7 @@
      */
     public static function execute($value, $classBaseName, array $args = array())
     {
-<<<<<<< HEAD
-        $loader = static::getPluginLoader();
-        if (!class_exists($classBaseName)) {
-            try {
-                $className  = $loader->load($classBaseName);
-            } catch (Loader\Exception $e) {
-                throw new Exception\InvalidArgumentException("Validator class not found from basename '$classBaseName'", null, $e);
-            }
-        } else {
-            $className = $classBaseName;
-        }
-
-        $class = new \ReflectionClass($className);
-        if (!$class->implementsInterface('Zend\Validator\Validator')) {
-            throw new Exception\RuntimeException("Validator class not found from basename '$classBaseName'");
-        }
-=======
         $broker = static::getBroker();
->>>>>>> 1c46ae8d
 
         $validator = $broker->load($classBaseName, $args);
         $result    = $validator->isValid($value);

--- conflicted
+++ resolved
@@ -77,13 +77,8 @@
                 throw new ResourceException('No translation source data provided.');
             }
 
-<<<<<<< HEAD
-            $adapter = isset($options['adapter']) ? $options['adapter'] : Translator::AN_ARRAY;
-            $locale  = isset($options['locale'])  ? $options['locale']  : null;
-            $translateOptions = isset($options['options']) ? $options['options'] : array();
-=======
             if (empty($options['adapter'])) {
-                $options['adapter'] = Zend_Translate::AN_ARRAY;
+                $options['adapter'] = Translator::AN_ARRAY;
             }
 
             if (!empty($options['data'])) {
@@ -96,7 +91,6 @@
                     $options[$key] = $value;
                 }
             }
->>>>>>> 85a932b0
 
             $key = (isset($options['registry_key']) && !is_numeric($options['registry_key']))
                  ? $options['registry_key']
@@ -114,16 +108,8 @@
                 $translate->addTranslation($options);
                 $this->_translate = $translate;
             } else {
-<<<<<<< HEAD
-                $this->_translate = new Translator(
-                    $adapter, $options['data'], $locale, $translateOptions
-                );
-
+                $this->_translate = new Translator($options);
                 Registry::set($key, $this->_translate);
-=======
-                $this->_translate = new Zend_Translate($options);
-                Zend_Registry::set($key, $this->_translate);
->>>>>>> 85a932b0
             }
         }
 

<?xml version="1.0" encoding="UTF-8"?>
<!-- Reviewed: no -->
<<<<<<< HEAD
<!-- EN-Revision: 21213 -->
=======
<!-- EN-Revision: 21661 -->
>>>>>>> 85a932b0
<sect1 id="zend.validate.messages">

    <title>検証メッセージ</title>

    <para>
        <classname>Zend_Validate</classname> を継承したバリデータには、
        検証に失敗したときに使用するメッセージが用意されています。
        You can use this information to set your own messages,
        or to translate existing messages which a validator could return to something different.
    </para>

    <para>
        These validation messages are constants which can be found at top of each validator class.
        Let's look into <classname>Zend_Validate_GreaterThan</classname> for an descriptive example:
    </para>
 
    <programlisting language="php"><![CDATA[
protected $_messageTemplates = array(
    self::NOT_GREATER => "'%value%' is not greater than '%min%'",
);
]]></programlisting>

    <para>
        As you can see the constant <constant>self::NOT_GREATER</constant> refers to the failure and
        is used as key, and the message itself is used as value of the message array.
    </para>

    <para>
        You can retrieve all message templates from a validator by using the
        <methodname>getMessageTemplates()</methodname> method. It returns you the above array which
        contains all messages a validator could return in the case of a failed validation.
    </para>

    <programlisting language="php"><![CDATA[
$validator = new Zend_Validate_GreaterThan();
$messages  = $validator->getMessageTemplates();
]]></programlisting>

    <para>
        Using the <methodname>setMessage()</methodname> method you can set another message to be
        returned in case of the specified failure.
    </para>

    <programlisting language="php"><![CDATA[
$validator = new Zend_Validate_GreaterThan();
$validator->setMessage('Please enter a lower value', Zend_Validate_GreaterThan::NOT_GREATER);
]]></programlisting>

    <para>
        The second parameter defines the failure which will be overridden. When you omit this
        parameter, then the given message will be set for all possible failures of this validator.
    </para>

    <sect2 id="zend.validate.messages.pretranslated">
        <title>Using pre-translated validation messages</title>

        <para>
            Zend Framework is shipped with more than 45 different validators with more than 200
            failure messages. It can be a tedious task to translate all of these messages. But for
            your convenience Zend Framework comes with already pre-translated validation messages.
            You can find them within the path <filename>/resources/languages</filename> in your
            Zend Framework installation.
        </para>

        <note>
            <title>Used path</title>

            <para>
                The resource files are outside of the library path because all of your translations
                should also be outside of this path.
            </para>
        </note>

        <para>
            So to translate all validation messages to German for example, all you have to do is to
            attach a translator to <classname>Zend_Validate</classname> using these resource files.
        </para>

        <programlisting language="php"><![CDATA[
$translator = new Zend_Translate(
<<<<<<< HEAD
    'array',
    '/resources/languages',
    $language,
    array('scan' => Zend_Translate::LOCALE_DIRECTORY)
=======
    array(
        'adapter' => 'array',
        'content' => '/resources/languages',
        'locale'  => $language,
        'scan' => Zend_Translate::LOCALE_DIRECTORY
    )
>>>>>>> 85a932b0
);
Zend_Validate_Abstract::setDefaultTranslator($translator);
]]></programlisting>

        <note>
            <title>Used translation adapter</title>

            <para>
                As translation adapter Zend Framework chose the array adapter. It is simple to
                edit and created very fast.
            </para>
        </note>

        <note>
            <title>Supported languages</title>

            <para>
                This feature is very young, so the amount of supported languages may not be
                complete. New languages will be added with each release. Additionally feel free to
                use the existing resource files to make your own translations.
            </para>

            <para>
                You could also use these resource files to rewrite existing translations. So you
                are not in need to create these files manually yourself.
            </para>
        </note>
    </sect2>

    <sect2 id="zend.validate.messages.limitation">
        <title>検証メッセージのサイズの制限</title>

        <para>
            検証メッセージの最大サイズを制限しなければならないこともあるでしょう。
            たとえば、1 行に 100 文字までしかレンダリングできないなどの制限がビューにある場合です。
            このような場合のため、<classname>Zend_Validate</classname>
            では自動的に検証メッセージの最大長を制限できるようになっています。
        </para>

        <para>
            実際に設定されているサイズを取得するには
            <methodname>Zend_Validate::getMessageLength()</methodname> を使用します。
            この結果が -1 の場合は、返されるメッセージが切り詰められることはありません。
            これがデフォルトの挙動です。
        </para>

        <para>
            返されるメッセージのサイズを制限するには
            <methodname>Zend_Validate::setMessageLength()</methodname> を使用します。
            必要に応じて任意の整数値を設定します。
            返されるメッセージのサイズがここで設定した長さを超えると、
            メッセージが切り詰められて最後に文字列 '<emphasis>...</emphasis>'
            が付加されます。
        </para>

        <programlisting language="php"><![CDATA[
Zend_Validate::setMessageLength(100);
]]></programlisting>

        <note>
            <title>このパラメータはどこで使われますか？</title>

            <para>
                ここで設定したメッセージ長はすべてのバリデータで使われます。
                自前で定義したバリデータでさえも、それが <classname>Zend_Validate_Abstract</classname>
                を継承したものである限りは同じです。
            </para>
        </note>
    </sect2>

</sect1>
<!--
vim:se ts=4 sw=4 et:
--><|MERGE_RESOLUTION|>--- conflicted
+++ resolved
@@ -1,10 +1,6 @@
 <?xml version="1.0" encoding="UTF-8"?>
 <!-- Reviewed: no -->
-<<<<<<< HEAD
-<!-- EN-Revision: 21213 -->
-=======
 <!-- EN-Revision: 21661 -->
->>>>>>> 85a932b0
 <sect1 id="zend.validate.messages">
 
     <title>検証メッセージ</title>
@@ -85,19 +81,12 @@
 
         <programlisting language="php"><![CDATA[
 $translator = new Zend_Translate(
-<<<<<<< HEAD
-    'array',
-    '/resources/languages',
-    $language,
-    array('scan' => Zend_Translate::LOCALE_DIRECTORY)
-=======
     array(
         'adapter' => 'array',
         'content' => '/resources/languages',
         'locale'  => $language,
         'scan' => Zend_Translate::LOCALE_DIRECTORY
     )
->>>>>>> 85a932b0
 );
 Zend_Validate_Abstract::setDefaultTranslator($translator);
 ]]></programlisting>

<?xml version="1.0" encoding="UTF-8"?>
<<<<<<< HEAD
<!-- EN-Revision: 21238 -->
=======
<!-- EN-Revision: 22183 -->
>>>>>>> 85a932b0
<!-- Reviewed: no -->
<sect2 id="zend.validate.set.creditcard">
    <title>CreditCard</title>

    <para>
        <classname>Zend_Validate_CreditCard</classname> erlaubt es zu prüfen ob ein angegebener
        Wert eine Kreditkarten Nummer sein könnte.
    </para>

    <para>
        Eine Kreditkarte enthält verschiedene Elemente an Metadaten, inklusive ein Hologramm, die
        Accountnummer, Logo, Ablaufdatum, Sicherheitscode und den Namen des Kreditkartenbesitzers.
        Die Algorithmen für die Prüfung der Kombination an Metadaten sind nur der ausgebenden
        Firma bekannt, und sollten mit Ihnen zum Zwecke der Zahlung geprüft werden. Trotzdem ist es
        oft nützlich zu wissen ob eine akutell angegebene Nummer in den Bereich der möglichen
        Nummern fällt <emphasis>bevor</emphasis> so eine Überprüfung durchgeführt wird, und daher
        prüft <classname>Zend_Validate_CreditCard</classname> einfach ob die angegebene
        Kreditkartennummer entspricht.
    </para>

    <para>
        Für die Fälle in denen man ein Service hat, das tiefere Prüfungen durchführt, bietet
        <classname>Zend_Validate_CreditCard</classname> auch die Möglichkeit einen Service
        Callback anzuhängen der ausgeführt wird sobald die Kreditkartennummer vorbehaltlich als
        gültig geprüft wurde; dieser Callback wird dann ausgeführt, und sein Rückgabewert wird
        die komplette Gültigkeit erkennen.
    </para>

    <para>
        Die folgenden Kreditkarteninstitute werden akzeptiert:
    </para>

    <itemizedlist>
        <listitem>
            <para><emphasis>American Express</emphasis></para>
            <para><emphasis>China UnionPay</emphasis></para>
            <para><emphasis>Diners Club Card Blanche</emphasis></para>
            <para><emphasis>Diners Club International</emphasis></para>
            <para><emphasis>Diners Club US &amp; Canada</emphasis></para>
            <para><emphasis>Discover Card</emphasis></para>
            <para><emphasis>JCB</emphasis></para>
            <para><emphasis>Laser</emphasis></para>
            <para><emphasis>Maestro</emphasis></para>
            <para><emphasis>MasterCard</emphasis></para>
            <para><emphasis>Solo</emphasis></para>
            <para><emphasis>Visa</emphasis></para>
            <para><emphasis>Visa Electron</emphasis></para>
        </listitem>
    </itemizedlist>

    <note>
        <title>Ungültige Institute</title>

        <para>
            Die Institute <emphasis>Bankcard</emphasis> und <emphasis>Diners Club
                enRoute</emphasis> existieren nicht mehr. Deshalb werden Sie als ungültig erkannt.
        </para>

        <para>
            <emphasis>Switch</emphasis> wurde zu <emphasis>Visa</emphasis> umbenannt und wird daher
            auch als ungültig erkannt.
        </para>
    </note>

    <sect3 id="zend.validate.set.creditcard.options">
        <title>Unterstützte Optionen für Zend_Validate_CreditCard</title>

        <para>
            Die folgenden Optionen werden für <classname>Zend_Validate_CreditCard</classname>
            unterstützt:
        </para>

        <itemizedlist>
            <listitem>
                <para>
                    <emphasis><property>service</property></emphasis>: Ein Callback zu einem Online
                    Service welcher zusätzlich für die Prüfung verwendet wird.
                </para>
            </listitem>

            <listitem>
                <para>
                    <emphasis><property>type</property></emphasis>: Der Typ der Kreditkarte der
                    geprüft werden soll. Siehe die folgende Liste an Instituten für Details.
                </para>
            </listitem>
        </itemizedlist>
    </sect3>

    <sect3 id="zend.validate.set.creditcard.basic">
        <title>Grundsätzliche Verwendung</title>

        <para>
            Es gibt verschiedene Kreditkarten Institute wie mit
            <classname>Zend_Validate_CreditCard</classname> geprüft werden können. Standardmäßig
            werden alle bekannte Institute akzeptiert. Siehe das folgende Beispiel:
        </para>

        <programlisting language="php"><![CDATA[
$valid = new Zend_Validate_CreditCard();
if ($valid->isValid($input)) {
    // Die Eingabe scheint gültig zu sein
} else {
    // Die Eingabe ist ungültig
}
]]></programlisting>

        <para>
            Das oben stehende Beispiel würde alle bekannten Kreditkarten Institute als gültig
            erkennen.
        </para>
    </sect3>

    <sect3 id="zend.validate.set.creditcard.institute">
        <title>Definierte Kreditkarte akzeptieren</title>

        <para>
            Manchmal ist es notwendig nur definierte Kreditkarten Institute zu akzeptieren statt
            alle; z.B wenn man einen Webshop hat der nur Visa und American Express Karten
            akzeptiert. <classname>Zend_Validate_CreditCard</classname> erlaubt einem exakt das zu
            tun, indem auf genau diese Institute limitiert wird.
        </para>

        <para>
            Um ein Limit zu verwenden kann man entweder spezifische Institute bei der Initiierung
            angeben, oder im nachhinein durch Verwendung von <methodname>setType()</methodname>.
            Jede kann verschiedene Argumente verwenden.
        </para>

        <para>
            Man kann ein einzelnes Institut angeben:
        </para>

        <programlisting language="php"><![CDATA[
$valid = new Zend_Validate_CreditCard(
    Zend_Validate_CreditCard::AMERICAN_EXPRESS
);
]]></programlisting>

        <para>
            Wenn man mehrere Institute erlauben will, dann kann man diese als Array angeben:
        </para>

        <programlisting language="php"><![CDATA[
$valid = new Zend_Validate_CreditCard(array(
    Zend_Validate_CreditCard::AMERICAN_EXPRESS,
    Zend_Validate_CreditCard::VISA
));
]]></programlisting>

        <para>
            Wie bei allen Prüfern kann man auch ein assoziatives Array an Optionen oder eine
            Instanz von <classname>Zend_Config</classname> angeben. In diesem Fall muß man die
            Institute mit dem Arrayschlüssel <property>type</property> angeben wie hier simuliert:
        </para>

        <programlisting language="php"><![CDATA[
$valid = new Zend_Validate_CreditCard(array(
    'type' => array(Zend_Validate_CreditCard::AMERICAN_EXPRESS)
));
]]></programlisting>

        <table id="zend.validate.set.creditcard.institute.table">
            <title>Konstanten für Kreditkarten Institute</title>

            <tgroup cols="2">
                <thead>
                    <row>
                        <entry>Institut</entry>
                        <entry>Konstante</entry>
                    </row>
                </thead>

                <tbody>
                    <row>
                        <entry><emphasis>American Express</emphasis></entry>
                        <entry><constant>AMERICAN_EXPRESS</constant></entry>
                    </row>

                    <row>
                        <entry><emphasis>China UnionPay</emphasis></entry>
                        <entry><constant>UNIONPAY</constant></entry>
                    </row>

                    <row>
                        <entry><emphasis>Diners Club Card Blanche</emphasis></entry>
                        <entry><constant>DINERS_CLUB</constant></entry>
                    </row>

                    <row>
                        <entry><emphasis>Diners Club International</emphasis></entry>
                        <entry><constant>DINERS_CLUB</constant></entry>
                    </row>

                    <row>
                        <entry><emphasis>Diners Club US &amp; Canada</emphasis></entry>
                        <entry><constant>DINERS_CLUB_US</constant></entry>
                    </row>

                    <row>
                        <entry><emphasis>Discover Card</emphasis></entry>
                        <entry><constant>DISCOVER</constant></entry>
                    </row>

                    <row>
                        <entry><emphasis>JCB</emphasis></entry>
                        <entry><constant>JCB</constant></entry>
                    </row>

                    <row>
                        <entry><emphasis>Laser</emphasis></entry>
                        <entry><constant>LASER</constant></entry>
                    </row>

                    <row>
                        <entry><emphasis>Maestro</emphasis></entry>
                        <entry><constant>MAESTRO</constant></entry>
                    </row>

                    <row>
                        <entry><emphasis>MasterCard</emphasis></entry>
                        <entry><constant>MASTERCARD</constant></entry>
                    </row>

                    <row>
                        <entry><emphasis>Solo</emphasis></entry>
                        <entry><constant>SOLO</constant></entry>
                    </row>

                    <row>
                        <entry><emphasis>Visa</emphasis></entry>
                        <entry><constant>VISA</constant></entry>
                    </row>

                    <row>
                        <entry><emphasis>Visa Electron</emphasis></entry>
                        <entry><constant>VISA</constant></entry>
                    </row>
                </tbody>
            </tgroup>
        </table>

        <para>
            Man kann Institute auch im Nachhinein setzen oder hinzufügen indem die Methoden
            <methodname>setType()</methodname>, <methodname>addType()</methodname> und
            <methodname>getType()</methodname> verwendet werden.
        </para>

        <programlisting language="php"><![CDATA[
$valid = new Zend_Validate_CreditCard();
$valid->setType(array(
    Zend_Validate_CreditCard::AMERICAN_EXPRESS,
    Zend_Validate_CreditCard::VISA
));
]]></programlisting>

        <note>
            <title>Standard Institute</title>

            <para>
                Wenn bei der Initiierung kein Institut angegeben wird, dann wird
                <constant>ALL</constant> verwendet, welches alle Institute auf einmal verwendet.
            </para>

            <para>
                In diesem Fall ist die Verwendung von <methodname>addType()</methodname> sinnlos
                weil bereits alle Institute hinzugefügt wurden.
            </para>
        </note>
    </sect3>

    <sect3 id="zend.validate.set.creditcard.servicecheck">
        <title>Prüfung durch Verwendung einer fremden API</title>

        <para>
            Wie vorher erwähnt prüft <classname>Zend_Validate_CreditCard</classname> nur die
            Kreditkarten Nummer. Glücklicherweise bieten einige Institute online
            <acronym>API</acronym>s welche eine Kreditkarten Nummer durch Verwendung von Algorithmen
            prüfen kann, welche nicht öffentlich bekannt sind. Die meisten dieser Services sind zu
            bezahlen. Deshalb ist diese Art der Prüfung standardmäßig deaktiviert.
        </para>

        <para>
            Wenn man auf so eine <acronym>API</acronym> zugreift, kann man diese als Addon für
            <classname>Zend_Validate_CreditCard</classname> verwenden um die Sicherheit der
            Prüfung zu erhöhen.
        </para>

        <para>
            Um das zu tun muss man einfach einen Callback angeben der aufgerufen wird wenn die
            generische Prüfung erfolgreich war. Das verhindert das die <acronym>API</acronym> für
            ungültige Nummern aufgerufen wird, was wiederum die Performance der Anwendung erhöht.
        </para>

        <para>
            <methodname>setService()</methodname> setzt ein neues Service und
            <methodname>getService()</methodname> gibt das gesetzte Service zurück. Als
            Option für die Konfiguration kann man den Arrayschlüssel '<property>service</property>'
            bei der Initiierung verwenden. Für Details über mögliche Optionen kann man unter
            <link linkend="zend.validate.set.callback">Callback</link> nachsehen.
        </para>

        <programlisting language="php"><![CDATA[
// Die eigene Service Klasse
class CcService
{
    public function checkOnline($cardnumber, $types)
    {
        // einige online Prüfungen
    }
}

// Die Prüfung
$service = new CcService();
$valid   = new Zend_Validate_CreditCard(Zend_Validate_CreditCard::VISA);
$valid->setService(array($service, 'checkOnline'));
]]></programlisting>

        <para>
            Wie man sieht wird die Callback Methode mit der Kreditkarten Nummer als erster Parameter
            aufgerufen, und die akzeptierten Typen als zweiter Parameter.
        </para>
    </sect3>
</sect2><|MERGE_RESOLUTION|>--- conflicted
+++ resolved
@@ -1,9 +1,5 @@
 <?xml version="1.0" encoding="UTF-8"?>
-<<<<<<< HEAD
-<!-- EN-Revision: 21238 -->
-=======
 <!-- EN-Revision: 22183 -->
->>>>>>> 85a932b0
 <!-- Reviewed: no -->
 <sect2 id="zend.validate.set.creditcard">
     <title>CreditCard</title>

<?xml version="1.0" encoding="UTF-8"?>
<<<<<<< HEAD
<!-- EN-Revision: 21256 -->
<!-- Reviewed: no -->
=======
<!-- EN-Revision: 22109 -->
<!-- Reviewed: 22109 -->
>>>>>>> 85a932b0
<sect1 id="zend.feed.writer">
    <title>Zend_Feed_Writer</title>

    <sect2 id="zend.feed.writer.introduction">
        <title>Einführung</title>

        <para>
            <classname>Zend_Feed_Writer</classname> ist die Bruderkomponente zu
            <classname>Zend_Feed_Reader</classname> und verantwortlich für die Erzeugung von
            Feeds für die Ausgabe. Sie unterstützt die Atom 1.0 Spezifikation (RFC 4287) und
            <acronym>RSS</acronym> 2.0 wie vom <acronym>RSS</acronym> Advisory Board
<<<<<<< HEAD
            (<acronym>RSS</acronym> 2.0.11) spezifiziert. Es ist kein Nachkomme dieses
            Standards. Trotzdem bietet es ein einfaches System der Erweiterung welches es erlaubt
            jede Erweiterung und jedes Modul für jede der zwei Spezifikationen zu implementieren
=======
            (<acronym>RSS</acronym> 2.0.11) spezifiziert. Es weicht nicht von diesen
            Standards ab. Trotzdem bietet es ein einfaches System der Erweiterung, welches es erlaubt
            jede Erweiterung und jedes Modul für jede der zwei Spezifikationen zu implementieren,
>>>>>>> 85a932b0
            wenn diese nicht von Haus aus angeboten werden.
        </para>

        <para>
<<<<<<< HEAD
            Auf vielen Wegen ist <classname>Zend_Feed_Writer</classname> das Gegenteil von
            <classname>Zend_Feed_Reader</classname>. Wobei <classname>Zend_Feed_Reader</classname>
            darauf fokusiert ist ein einfach zu verwendendes Architektur Frontend durch Getter
            Methoden anzubieten, und <classname>Zend_Feed_Writer</classname> durch ähnlich
            benannte Setter oder Mutatoren. Das stellt sicher das die <acronym>API</acronym> keine
            weitere Lernkurve erfordert wenn jemand bereits mit
            <classname>Zend_Feed_Reader</classname> bekannt ist.
        </para>

        <para>
            Als Ergebnis dieses Designs, ist der Rest sogar einleuchtend. Dahinter, wird jedes
            Datenset eines <classname>Zend_Feed_Reader</classname> Objekts wärend der
            Darstellungszeit in ein DOMDocument Objekt übersetzt indem die
            notwendigen Feed Elemente verwendet werden. Für jeden unterstützten Feed Typen gibt es
            beide, sowohl einen Atom 1.0 als auch einen <acronym>RSS</acronym> 2.0 Renderer. Die
            Verwendung von DOMDocument statt einer Template Lösung hat viele Vorteile.
            Der offensichtlichste ist die Möglichkeit das DOMDocument zu
            exportieren um es weiter zu bearbeiten und auf <acronym>PHP</acronym>
            <acronym>DOM</acronym> für die Korrakturen und richtige Darstellung zu setzen.
=======
            In vieler Hinsicht ist <classname>Zend_Feed_Writer</classname> das Gegenteil von
            <classname>Zend_Feed_Reader</classname>. Während <classname>Zend_Feed_Reader</classname>
            darauf abzielt, eine einfach zu verwendende Architektur zur Verfügung zu stellen,
            die sich durch Getter-Methoden auszeichnet, stellt <classname>Zend_Feed_Writer</classname> ähnlich
            benannte Setter oder Mutatoren bereit. Das stellt sicher, dass die <acronym>API</acronym> keine
            weitere Lernkurve aufwirft, wenn sich jemand bereits mit
            <classname>Zend_Feed_Reader</classname> auskennt.
        </para>

        <para>
            Als Ergebnis dieses Designs ist der Rest nämlich einleuchtend. Hinter den Kulissen wird jedes
            Datenset eines <classname>Zend_Feed_Writer</classname>-Daten-Containers während der
            Darstellungszeit in ein DOMDocument-Objekt übersetzt, indem die
            notwendigen Feed-Elemente verwendet werden. Für jeden unterstützten Feed-Typen gibt es
            beide, sowohl einen Atom 1.0 als auch einen <acronym>RSS</acronym> 2.0 Renderer. Die
            Verwendung der DOMDocument-Klasse statt einer Templatelösung hat viele Vorteile.
            Der offensichtlichste ist die Möglichkeit das DOMDocument zu
            exportieren, um es weiter zu bearbeiten und sich auf <acronym>PHP</acronym>
            <acronym>DOM</acronym> für die korrekte und richtige Darstellung zu verlassen.
>>>>>>> 85a932b0
        </para>

        <para>
            Wie bei <classname>Zend_Feed_Reader</classname> ist
            <classname>Zend_Feed_Writer</classname> ein alleinstehender Ersatz für
            <classname>Zend_Feed</classname>s Builder-Architektur und nicht kompatibel mit diesen
            Klassen.
        </para>
    </sect2>

    <sect2 id="zend.feed.writer.architecture">
        <title>Architektur</title>

        <para>
            Die Architektur von <classname>Zend_Feed_Writer</classname> ist sehr einfach. Es hat
            zwei Kernsets von Klassen: Daten-Container und Renderer.
        </para>

        <para>
            Der Container enthält die Klassen <classname>Zend_Feed_Writer_Feed</classname> und
            <classname>Zend_Feed_Writer_Entry</classname>. Die Einstiegsklassen können bei jeder
<<<<<<< HEAD
            Feed Klasse angehängt werden. Der einzige Zweck dieses Containers ist es Daten über den
            zu erstellenden Feed zu sammelnindem ein einfaches Interface von Setter Methoden
            verwendet wird. Diese Methode führen einige Test zur Datenprüfung durch. Zum Beispiel
            prüft er übergebene <acronym>URI</acronym>s, Datum, usw. Diese Checks sind nicht an
            einen der Feed Standards gebunden. Das Container Objekt enthält auch Methoden welche die
            schnelle Darstellung und den Export des endgültigen Feeds erlauben, und Sie können auf
=======
            Feed-Klasse angehängt werden. Der einzige Zweck dieses Containers ist es, Daten über den
            zu erstellenden Feed zu sammeln, indem ein einfaches Interface von Setter-Methoden
            verwendet wird. Diese Methoden führen einige Test zur Datenprüfung durch. Zum Beispiel
            prüft er übergebene <acronym>URI</acronym>s, Datum, usw. Diese Prüfungen sind nicht an
            einen der Feed-Standarddefinitionen gebunden. Das Container-Objekt enthält auch Methoden, welche die
            schnelle Darstellung und den Export des endgültigen Feeds erlauben und sie können auf
>>>>>>> 85a932b0
            Wunsch wiederverwendet werden.
        </para>

        <para>
            Zusätzlich zu den hauptsächlichen Datencontainerklassen gibt es zwei Atom 2.0
            spezifische Klassen. <classname>Zend_Feed_Writer_Source</classname> und
            <classname>Zend_Feed_Writer_Deleted</classname>. Die erstere implementiert Atom 2.0
            Quell-Elemente, welche Feed-Metadaten der Quelle für spezielle Einträge im verwendeten
            Feed enthalten (z.B. wenn der aktuelle Feed nicht die originale Quelle des Eintrags
            enthält). Die letztere implementiert Atom Tombstones RFC und erlaubt es Feeds, Referenzen
            zu Einträgen zu haben, welche bereits gelöscht wurden.
        </para>

        <para>
            Während es zwei hauptsächliche Datencontainer-Typen gibt, gibt es vier Renderer - zwei
            passende Container-Renderer pro unterstütztem Feedtyp. Jeder Renderer akzeptiert einen
            Container, und basierend auf seinem Container versucht er ein gültiges Feed-Markup zu
            erstellen. Wenn der Renderer nicht in der Lage ist, ein gültiges Feed-Markup zu
            erstellen, möglicherweise weil dem Container ein obligatorischer Datenpunkt fehlt, dann
            wird er dies melden, indem eine <classname>Exception</classname> geworfen wird. Während es
            möglich ist <classname>Exception</classname>s zu ignorieren, würde dies die
            standardmäßige Schutzvorrichtung entfernen, welche sicherstellt, dass gültige Daten gesetzt
            wurden, um einen komplett gültigen Feed darzustellen.
        </para>

        <para>
            Um dies etwas genauer zu erklären, kann man ein Set von Datencontainern für einen Feed
            erstellen, wobei es einen Feed-Container gibt, in dem einige Entry-Container hinzugefügt
            wurden und ein Deleted (gelöschter) Container. Dies formt eine Datenhierarchie, die
            einen normalen Feed nachstellt. Wenn die Darstellung durchgeführt wird, dann übergibt
            diese Hierarchie ihre Teile den betreffenden Darstellern und die partiellen Feeds (alle
            DOMDocuments) werden dann zusammen geworfen, um einen kompletten Feed zu erstellen. Im
            Falle von Source oder Deleted (Tomestone) Containern werden diese nur für Atom 2.0
            dargestellt und für RSS ignoriert.
        </para>

        <para>
            Da das System in Datencontainer und Renderer aufgeteilt ist, sind Erweiterungen
            interessant. Eine typische Erweiterung, welche Namespaced Feeds und Entry Level
            Elemente bietet, muss selbst exakt die gleiche Architektur reflektieren, z.B. anbieten
            von Feed und Entry Level Daten Containern und passenden Renderern. Das ist
            glücklicherweise keine komplexe Integrationsarbeit, da alle Erweiterungsklassen einfach
            registriert und automatisch von den Kernklassen verwendet werden. Wir kommen später in
            diesem Kapitel im Detail zu den Erweiterungen.
        </para>
    </sect2>

    <sect2 id="zend.feed.writer.getting.started">
        <title>Beginnen</title>

        <para>
            Die Verwendung von <classname>Zend_Feed_Reader</classname> ist so einfach wie das Setzen
            von Daten und dem Ausführen des Renderers. Hier ist ein Beispiel um einen minimalen Atom
            1.0 Feed zu erstellen. Dies demonstriert dass jeder Feed oder Eintrag einen eigenen
            Container verwendet.
        </para>

        <programlisting language="php"><![CDATA[
/**
 * Den Eltern Feed erstellen
 */
$feed = new Zend_Feed_Writer_Feed;
$feed->setTitle('Paddy\'s Blog');
$feed->setLink('http://www.example.com');
$feed->setFeedLink('http://www.example.com/atom', 'atom');
$feed->addAuthor(array(
    'name'  => 'Paddy',
    'email' => 'paddy@example.com',
    'uri'   => 'http://www.example.com',
));
$feed->setDateModified(time());
$feed->addHub('http://pubsubhubbub.appspot.com/');

/**
 * Einen oder mehrere Einträge hinzufügen. Beachten das Einträge
 * manuell hinzugefügt werden müssen sobald Sie erstellt wurden
 */
$entry = $feed->createEntry();
$entry->setTitle('All Your Base Are Belong To Us');
$entry->setLink('http://www.example.com/all-your-base-are-belong-to-us');
$entry->addAuthor(array(
    'name'  => 'Paddy',
    'email' => 'paddy@example.com',
    'uri'   => 'http://www.example.com',
));
$entry->setDateModified(time());
$entry->setDateCreated(time());
$entry->setDescription(
    'Die Schwierigkeiten erklären Spiele ins englische zu portieren.'
);
$entry->setContent(
    'Ich schreibe diesen Artikel nicht. Das Beispiel ist lang genug ;).');
$feed->addEntry($entry);

/**
 * Den ergebenden Feed in Atom 1.0 darstellen und $out zuordnen. Man kann
 * "atom" mit "rss" ersetzen um einen RSS 2.0 feed zu erstellen
 */
$out = $feed->export('atom');
]]></programlisting>

        <para>
            Die dargestellt Ausgabe sollte folgende sein:
        </para>

        <programlisting language="xml"><![CDATA[
<?xml version="1.0" encoding="utf-8"?>
<feed xmlns="http://www.w3.org/2005/Atom">
    <title type="text">Paddy's Blog</title>
    <subtitle type="text">Writing about PC Games since 176 BC.</subtitle>
    <updated>2009-12-14T20:28:18+00:00</updated>
    <generator uri="http://framework.zend.com" version="1.10.0alpha">
        Zend_Feed_Writer
    </generator>
    <link rel="alternate" type="text/html" href="http://www.example.com"/>
    <link rel="self" type="application/atom+xml"
        href="http://www.example.com/atom"/>
    <id>http://www.example.com</id>
    <author>
        <name>Paddy</name>
        <email>paddy@example.com</email>
        <uri>http://www.example.com</uri>
    </author>
    <link rel="hub" href="http://pubsubhubbub.appspot.com/"/>
    <entry>
<<<<<<< HEAD
        <title type="html"><![CDATA[All Your Base Are Belong To Us]]]]><![CDATA[></title>
        <summary type="html">
            <![CDATA[Exposing the difficultly of porting games to English.]]]]><![CDATA[>
=======
        <title type="html"><![CDATA[All Your Base Are Belong To
            Us]]]]><![CDATA[></title>
        <summary type="html">
            <![CDATA[Exposing the difficultly of porting games to
                English.]]]]><![CDATA[>
>>>>>>> 85a932b0
        </summary>
        <published>2009-12-14T20:28:18+00:00</published>
        <updated>2009-12-14T20:28:18+00:00</updated>
        <link rel="alternate" type="text/html"
            href="http://www.example.com/all-your-base-are-belong-to-us"/>
        <id>http://www.example.com/all-your-base-are-belong-to-us</id>
        <author>
            <name>Paddy</name>
            <email>paddy@example.com</email>
            <uri>http://www.example.com</uri>
        </author>
        <content type="html">
            <![CDATA[I am not writing the article.
                     The example is long enough as is ;).]]]]><![CDATA[>
        </content>
    </entry>
</feed>
]]></programlisting>

        <para>
<<<<<<< HEAD
            Das ist ein perfekt gültiges Beispiel für Atom 1.0. Es sollte erwähnt sein das die
            Unterdrückung von obligatorischen Datenpunkten, wie dem Titel, eine
            <classname>Exception</classname> werfen wenn diese als Atom 1.0 dargestellt werden.
            Das unterscheidet sich für <acronym>RSS</acronym> 2.0 wo ein Titel unterdrückt werden
            kann solange eine Beschreibung vorhanden ist. Dadurch werden Exceptions geworfen die
            sich zwischen beiden Standards unterscheiden abhängig vom Renderer der Verwendet wird.
            Vom Design her wird <classname>Zend_Feed_Writer</classname> einen ungültigen Feed für
            keinen Standard darstellen solange der End-Benutzer nicht definiert das alle Exceptions
            ignoriert werden sollen.
=======
            Das ist ein vollkommen gültiges Beispiel für Atom 1.0. Es sollte erwähnt werden, dass das
            Weglassen von obligatorischen Teilen der Daten, wie dem Titel, zu einer
            <classname>Exception</classname> führt, wenn diese als Atom 1.0 dargestellt werden.
            Anders ist das bei <acronym>RSS</acronym> 2.0, wo ein Titel weggelassen werden
            kann, solange eine Beschreibung vorhanden ist. Dadurch werden Exceptions geworfen, die
            sich zwischen beiden Standards abhängig vom Renderer unterscheiden, der verwendet wird.
            Vom Design her wird <classname>Zend_Feed_Writer</classname> keinen ungültigen Feed für
            einen Standard übersetzen, außer der End-Benutzer entscheidet sich bewusst, alle Exceptions
            zu ignorieren. Diese eingebaute Sicherheit wurde hinzugefügt, um
            sicherzustellen, dass sich Benutzer ohne tiefe Kenntnisse der betreffenden
            Spezifikationen keine Sorgen machen müssen.
>>>>>>> 85a932b0
        </para>
    </sect2>

    <sect2 id="zend.feed.writer.setting.feed.data.points">
        <title>Die Datenpunkte eines Feeds setzen</title>

        <para>
<<<<<<< HEAD
            Bevor ein Feed dargestellt werden kann, müssen zuerst die notwendigen Daten, für den
            Feed der dargestellt werden soll, gesetzt werden. Hierbei wird eine einfache Setter
            artige <acronym>API</acronym> verwendet welche auch als initiale Methode für die Prüfung
            von Daten herhält wenn diese gesetzt werden. Vom Design her entspricht die
            <acronym>API</acronym> stark der von <classname>Zend_Feed_Reader</classname> um
=======
            Bevor ein Feed dargestellt werden kann, müssen zuerst die dafür notwendigen Daten
            gesetzt werden. Hierbei wird eine einfache Setter-artige
            <acronym>API</acronym> verwendet, welche auch als initiale Methode für die Prüfung
            von Daten herhält, wenn diese gesetzt werden. Vom Design her entspricht die
            <acronym>API</acronym> stark der von <classname>Zend_Feed_Reader</classname>, um
>>>>>>> 85a932b0
            Unklarheiten und Unsicherheiten zu vermeiden.
        </para>

        <note>
            <para>
                Benutzer haben angemerkt, dass das Nichtvorhandensein einer einfachen
                Array-Schreibweise für Eingabedaten zu langen Codeabschnitten führt. Das wird in
                zukünftigen Versionen behoben.
            </para>
        </note>

        <para>
            <classname>Zend_Feed_Writer</classname> bietet diese <acronym>API</acronym> über seine
<<<<<<< HEAD
            Datencontainer Klassen <classname>Zend_Feed_Writer_Feed</classname> und
            <classname>Zend_Feed_Writer_Entry</classname> an. Diese Klassen speichern nahezu alle
            Feed Daten in einer vom Typ unabhängigen Art, was bedeutet das man jeden Datencontainer
            mit jedem Renderer wiederverwenden kann ohne das zusätzliche Arbeit notwendig ist. Beide
            Klassen sind auch offen für Erweiterungen, was bedeutet das eine Erweiterung seine
            eigenen Containerklassen definieren kann welche bei den Basis Containerklassen als
            Erweiterung registriert sind, und geprüft werden sobald irgendein Methodenaufruf die
=======
            Datencontainerklassen <classname>Zend_Feed_Writer_Feed</classname> und
            <classname>Zend_Feed_Writer_Entry</classname> an (nicht zu erwähnen die Atom 2.0
            spezifischen Erweiterungsklassen). Diese Klassen speichern nahezu alle
            Feed-Daten in einer vom Typ unabhängigen Art, was bedeutet, dass man jeden Datencontainer
            mit jedem Renderer wiederverwenden kann, ohne dass zusätzliche Arbeit notwendig ist. Beide
            Klassen sind auch offen für Erweiterungen, was bedeutet, dass eine Erweiterung ihre
            eigenen Containerklassen definieren kann, welche bei den Basis-Containerklassen als
            Erweiterung registriert sind und geprüft werden, sobald irgendein Methodenaufruf die
>>>>>>> 85a932b0
            <methodname>__call()</methodname> Methode des Basiscontainers auslöst.
        </para>

        <para>
            Hier ist eine Zusammenfassung der Kern-<acronym>API</acronym> für Feeds. Man sollte
            beachten, dass sie nicht nur die Standards für <acronym>RSS</acronym> und Atom umfasst,
            sondern auch eine Anzahl von Erweiterungen, welche in
            <classname>Zend_Feed_Writer</classname> enthalten sind. Die Benennung dieser
            Erweiterungsmethoden ist recht generisch - alle Erweiterungsmethoden arbeiten auf dem gleichen
            Level wie die Kern-<acronym>API</acronym>, da wir es erlauben, jedes Erweiterungsobjekt
            separat zu empfangen wenn das notwendig ist.
        </para>

        <para>
            Die <acronym>API</acronym> für Daten auf Level des Feeds ist in
            <classname>Zend_Feed_Writer_Feed</classname> enthalten. Zusätzlich zu der anbei
            beschriebenen <acronym>API</acronym>, implementiert die Klasse auch die Interfaces
            <classname>Countable</classname> und <classname>Iterator</classname>.
        </para>

        <table>
            <title>API Methoden auf Feed Level</title>

            <tgroup cols="2">
                <tbody>
                    <row>
                        <entry><methodname>setId()</methodname></entry>

                        <entry>
<<<<<<< HEAD
                            Setzt eine eindeutige ID die mit diesem Feed assoziiert ist. Für Atom
                            1.0 ist das ein atom:id Element, und für <acronym>RSS</acronym> 2.0 wird
                            es als guid Element hinzugefügt. Diese sind optional solange ein Link
=======
                            Setzt eine eindeutige ID, die mit diesem Feed assoziiert ist. Für Atom
                            1.0 ist das ein atom:id Element, und für <acronym>RSS</acronym> 2.0 wird
                            es als guid Element hinzugefügt. Diese sind optional, solange ein Link
>>>>>>> 85a932b0
                            hinzugefügt wird, wenn z.B. der Link als ID gesetzt ist.
                        </entry>
                    </row>

                    <row>
                        <entry><methodname>setTitle()</methodname></entry>
                        <entry>Setzt den Titel des Feeds.</entry>
                    </row>

                    <row>
                        <entry><methodname>setDescription()</methodname></entry>
                        <entry>Setzt die textuelle Beschreibung des Feeds.</entry>
                    </row>

                    <row>
                        <entry><methodname>setLink()</methodname></entry>

                        <entry>
                            Setzt eine <acronym>URI</acronym> zur <acronym>HTML</acronym>-Website,
                            welche die gleichen oder ähnliche Informationen wie dieser Feed
                            enthält (z.B. wenn der Feed von einem Blog ist, sollte er die
                            <acronym>URI</acronym> des Blogs anbieten, unter der die
                            <acronym>HTML</acronym>-Version der Einträge gelesen werden können).
                        </entry>
                    </row>

                    <row>
                        <entry><methodname>setFeedLinks()</methodname></entry>

                        <entry>
<<<<<<< HEAD
                            Fügt einen Link zu einem <acronym>XML</acronym> Feed hinzu, entweder der
                            erzeugte Feed oder eine alternative <acronym>URI</acronym> zeigen auf
                            den gleichen Feed, aber in einem anderen Format. Es ist mindestens
                            notwendig einen Link zum erstellten Feed zu inkludieren damit dieser
                            eine identifizierbare endgültige <acronym>URI</acronym> hat, welche es
                            dem Client erlaubt Änderungen des Orts mitzubekommen ohne das dauernde
                            Umleitungen notwendig sind. Dieser Parameter ist ein Array von Arrays,
                            wobei jedes Unter-Array die Schlüssel "type" und "uri" enthält. Der Type
                            sollte "atom", "rss" oder "rdf" sein. Wenn ein Typ unterdrückt wird, ist
                            er standardmäßig mit dem Typ identisch mit dem der Feed dargestellt
                            wird.
=======
                            Fügt einen Link zu einem <acronym>XML</acronym>-Feed hinzu, entweder der
                            erzeugte Feed oder eine alternative <acronym>URI</acronym> zeigen auf
                            den gleichen Feed, aber in einem anderen Format. Es ist mindestens
                            notwendig einen Link zum erstellten Feed zu inkludieren, damit dieser
                            eine identifizierbare endgültige <acronym>URI</acronym> hat, welche es
                            dem Client erlaubt, Änderungen des Orts mitzubekommen, ohne dass dauernde
                            Umleitungen notwendig sind. Dieser Parameter ist ein Array von Arrays,
                            wobei jedes Unter-Array die Schlüssel "type" und "uri" enthält. Der Typ
                            sollte "atom", "rss" oder "rdf" sein.
>>>>>>> 85a932b0
                        </entry>
                    </row>

                    <row>
                        <entry><methodname>addAuthors()</methodname></entry>

                        <entry>
                            Setzt die Daten für Autoren. Der Parameter ist ein Array von Arrays,
                            wobei jedes Unter-Array die Schlüssel "name", "email" und "uri"
<<<<<<< HEAD
                            enthalten kann. Der Wert "uri ist nur für Atom Feeds anwendbar da
                            <acronym>RSS</acronym> keine Möglichkeit enthält Ihn anzuzeigen. Für
                            <acronym>RSS</acronym> 2.0 werden bei der Darstellung zwei Elemente
                            erzeugt - ein Autor Element welches die Referenz zur Email enthält und
                            dem Namen in Klammern, und ein Dublin Core Creator Element welches nur
=======
                            enthalten kann. Der Wert "uri" ist nur für Atom Feeds anwendbar, da
                            <acronym>RSS</acronym> keine Möglichkeit enthält diese anzuzeigen. Für
                            <acronym>RSS</acronym> 2.0 werden bei der Darstellung zwei Elemente
                            erzeugt - ein Autorelement, welches die Referenz zur Email und
                            dem Namen in Klammern enthält und ein Dublin Core Creator Element, welches nur
>>>>>>> 85a932b0
                            den Namen enthält.
                        </entry>
                    </row>

                    <row>
                        <entry><methodname>addAuthor()</methodname></entry>

                        <entry>
                            Setzt die Daten für einen einzelnen Autor und folgt demselben
                            Array-Format wie vorher für ein einzelnes Unter-Array beschrieben.
                        </entry>
                    </row>

                    <row>
                        <entry><methodname>setDateCreated()</methodname></entry>

                        <entry>
                            Setzt das Datum, an dem dieser Feed erstellt wurde. Generell nur
                            für Atom anwendbar, wo es das Datum beschreibt, zu der die Ressource,
                            die von dem Atom 1.0 Dokument beschrieben wird, erstellt wurde. Der
<<<<<<< HEAD
                            erwartete Parameter muss ein <acronym>UNIX</acronym> Timestamp oder ein
                            <classname>Zend_Date</classname> Objekt sein.
=======
                            erwartete Parameter muss ein <acronym>UNIX</acronym>-Timestamp oder ein
                            <classname>Zend_Date</classname>-Objekt sein.
>>>>>>> 85a932b0
                        </entry>
                    </row>

                    <row>
                        <entry><methodname>setDateModified()</methodname></entry>

                        <entry>
<<<<<<< HEAD
                            Setzt das Datum zu dem dieser Feed das letzte Mal geändert wurde. Der
                            erwartete Parameter muss ein <acronym>UNIX</acronym> Timestamp oder ein
                            <classname>Zend_Date</classname> Objekt sein.
=======
                            Setzt das Datum, an dem dieser Feed das letzte Mal geändert wurde. Der
                            erwartete Parameter muss ein <acronym>UNIX</acronym>-Timestamp oder ein
                            <classname>Zend_Date</classname>-Objekt sein.
                        </entry>
                    </row>

                    <row>
                        <entry><methodname>setLastBuildDate()</methodname></entry>

                        <entry>
                            Setzt das Datum an dem der Feed das letzte mal erstellt wurde. Der
                            erwartete Parameter kann ein <acronym>UNIX</acronym> Timestamp oder ein
                            <classname>Zend_Date</classname> Objekt sein. Das wird nur für RSS 2.0
                            Feeds dargestellt und wird automatisch als aktuelles Datum dargestellt
                            wenn er nicht explizit gesetzt wird.
>>>>>>> 85a932b0
                        </entry>
                    </row>

                    <row>
                        <entry><methodname>setLanguage()</methodname></entry>

                        <entry>
                            Setzt die Sprache des Feeds. Diese wird unterdrückt, solange sie nicht
                            gesetzt ist.
                        </entry>
                    </row>

                    <row>
                        <entry><methodname>setGenerator()</methodname></entry>

                        <entry>
                            Erlaubt es einen Generator zu setzen. Der Parameter sollte ein Array
<<<<<<< HEAD
                            sein welche die Schlüssel "name", "version" und "uri" enthält. Wenn er
                            unterdrückt wird, wird ein standardmäßiger Generator hinzugefügt welcher
                            auf <classname>Zend_Feed_Writer</classname>, die aktuelle Version vom
=======
                            sein, welches die Schlüssel "name", "version" und "uri" enthält. Wenn er
                            unterdrückt wird, wird ein standardmäßiger Generator hinzugefügt, welcher
                            auf <classname>Zend_Feed_Writer</classname>, die aktuelle Version des
>>>>>>> 85a932b0
                            Zend Framework und die <acronym>URI</acronym> des Frameworks verweist.
                        </entry>
                    </row>

                    <row>
                        <entry><methodname>setCopyright()</methodname></entry>
                        <entry>Setzt eine Copyright-Notiz, die mit dem Feed assoziiert ist.</entry>
                    </row>

                    <row>
                        <entry><methodname>addHubs()</methodname></entry>

                        <entry>
                            Akzeptiert ein Array von Pubsubhubbub Hub Endpunkten, die im Feed als
                            Atom-Links dargestellt werden, damit PuSH-Abonnenten den eigenen Feed
                            abbonieren können. Es ist zu beachten, dass man einen Pubsubhubbub
                            Herausgeber implementieren muss, damit Real-Time-Updates ermöglicht
                            werden. Ein Herausgeber kann implementiert werden, indem
                            <classname>Zend_Feed_Pubsubhubbub_Publisher</classname> verwendet wird.
                            Die Methode <methodname>addHub()</methodname> erlaubt es gleichzeitig
                            nur einen Hub hinzuzufügen.
                        </entry>
                    </row>

                    <row>
                        <entry><methodname>addCategories()</methodname></entry>

                        <entry>
                            Akzeptiert ein Array an Kategorien für die Darstellung, wobei jedes
                            Element selbst ein Array ist, dessen mögliche Schlüssel "term", "label"
                            und "scheme" enthalten. "term" ist typischerweise der Name einer
<<<<<<< HEAD
                            Kategorie welche für die Aufnahme in einer <acronym>URI</acronym>
                            passen. "label" kann ein menschlich lesbarer Name einer Kategorie sein
                            der spezielle Zeichen unterstützt (er wird wärend der Darstellung
                            kodiert) und ist ein benötigter Schlüssel. "scheme" (im
                            <acronym>RSS</acronym> auch die Domain genannt) ist optional muss aber
                            eine gültige <acronym>URI</acronym> sein.
=======
                            Kategorie, welche für die Aufnahme in einer <acronym>URI</acronym>
                            passen. "label" kann ein menschenlesbarer Name einer Kategorie sein,
                            der spezielle Zeichen unterstützt (er wird während der Darstellung
                            kodiert) und ist ein benötigter Schlüssel. "scheme" (im
                            <acronym>RSS</acronym> auch die Domain genannt) ist optional, muss aber
                            eine gültige <acronym>URI</acronym> sein. Die Methode
                            <methodname>addCategory()</methodname> erlaubt es gleichzeitig nur eine
                            Kategorie hinzuzufügen.
                        </entry>
                    </row>

                    <row>
                        <entry><methodname>setImage()</methodname></entry>

                        <entry>
                            Akzeptiert ein Array an Metadaten für Bilder für ein RSS Bild oder ein
                            Atom Logo. Atom 1.0 benötigt nur eine URI. RSS 2.0 benötigt eine URI,
                            einen HTML Link, und einen Bildtitel. RSS 2.0 kann optional eine Breite,
                            eine Höhe und eine Beschreibung des Bildes senden. Die Array Parameter
                            können Sie enthalten indem die folgenden Schlüssel verwendet werden:
                            uri, link, title, description, height und width. Der RSS 2.0 HTML Link
                            sollte auf die HTML Quellseite des Feeds zeigen.
                        </entry>
                    </row>

                    <row>
                        <entry><methodname>createEntry()</methodname></entry>

                        <entry>
                            Gibt eine neue Instanz von <classname>Zend_Feed_Writer_Entry</classname>
                            zurück. Das ist der Daten Container auf der Ebene des Eintrags. Neue
                            Einträge müssen <methodname>addEntry()</methodname> explizit aufrufen, um
                            Einträge für die Darstellung hinzuzufügen.
                        </entry>
                    </row>

                    <row>
                        <entry><methodname>addEntry()</methodname></entry>

                        <entry>
                            Fügt eine Instanz von <classname>Zend_Feed_Writer_Entry</classname> zum
                            aktuellen Feed Container für die Darstellung hinzu.
                        </entry>
                    </row>

                    <row>
                        <entry><methodname>createTombstone()</methodname></entry>

                        <entry>
                            Gibt eine neue Instanz von
                            <classname>Zend_Feed_Writer_Deleted</classname> zurück. Das ist der
                            Daten Container auf Level des Atom 2.0 Tombstone. Neue Einträge werden
                            dem aktuellen Feed nicht automatisch zugeordnet. Man muss also
                            <methodname>addTombstone()</methodname> explizit aufrufen um den
                            gelöschten Eintrag für die Darstellung hinzuzufügen.
                        </entry>
                    </row>

                    <row>
                        <entry><methodname>addTombstone()</methodname></entry>

                        <entry>
                            Fügt dem aktuellen Feed Container eine Instanz von
                            <classname>Zend_Feed_Writer_Deleted</classname> für die Darstellung
                            hinzu.
                        </entry>
                    </row>

                    <row>
                        <entry><methodname>removeEntry()</methodname></entry>

                        <entry>
                            Akzeptiert einen Parameter, der den Array-Index eines Eintrags
                            bestimmt, welcher vom Feed zu entfernen ist.
                        </entry>
                    </row>

                    <row>
                        <entry><methodname>export()</methodname></entry>

                        <entry>
                            Exportiert die komplette Datenhierarchie in einen <acronym>XML</acronym>
                            Feed. Die Methode has zwei Parameter. Der erste ist der Feedtyp,
                            entweder "atom" oder "rss". Der zweite in ein optionaler Boolean-Wert, der
                            zeigt ob Exceptions geworfen werden oder nicht. Er ist standardmäßig
                            <constant>TRUE</constant>.
>>>>>>> 85a932b0
                        </entry>
                    </row>
                </tbody>
            </tgroup>
        </table>

        <note>
            <para>
                Zusätzlich zu diesen Settern gibt es passende Getter, um Daten von den
                Eintrags-Daten-Containern zu erhalten. Zum Beispiel gibt es zu
                <methodname>setImage()</methodname> eine passende
            </para>
        </note>

        <!-- remaining feed stuff -->

    </sect2>

    <sect2 id="zend.feed.writer.setting.entry.data.points">
        <title>Setzen der Datenpunkte für Einträge</title>

        <para>
<<<<<<< HEAD
            Hier ist eine Zusammenfassung der Kern <acronym>API</acronym> für Einträge und Elemente.
            Man sollte beachten das Sie nicht nur die Standards für <acronym>RSS</acronym> und Atom
            umfasst, sondern auch eine Anzahl von Erweiterungen welche in
            <classname>Zend_Feed_Writer</classname> enthalten sind. Die Benamung dieser Erweiterungs
            Methoden ist recht generisch - alle Erweiterungs Methoden arbeiten auf dem gleichen
            Level wie die Kern <acronym>API</acronym> da wir es erlauben jedes Erweiterungs Objekt
            seperat zu empfangen wenn das notwendig ist.
=======
            Hier ist eine Zusammenfassung der Kern-<acronym>API</acronym> für Einträge und Elemente.
            Man sollte beachten, dass dies nicht nur die Standards für <acronym>RSS</acronym> und Atom
            umfasst, sondern auch eine Anzahl von Erweiterungen, welche in
            <classname>Zend_Feed_Writer</classname> enthalten sind. Die Benennung dieser
            Erweiterungsmethoden ist recht generisch - alle Erweiterungsmethoden arbeiten auf der gleichen
            Ebene wie die Kern-<acronym>API</acronym>, da wir es zulassen, jedes Erweiterungsobjekt
            separat zu empfangen, wenn das notwendig ist.
        </para>

        <para>
            Die <acronym>API</acronym> auf Level des Eintrags ist in
            <classname>Zend_Feed_Writer_Entry</classname> enthalten.
>>>>>>> 85a932b0
        </para>

        <table>
            <title>API-Methoden auf Eintragsebene</title>

            <tgroup cols="2">
                <tbody>
                    <row>
                        <entry><methodname>setId()</methodname></entry>

                        <entry>
<<<<<<< HEAD
                            Setzt eine eindeutige ID die mit diesem Feed assoziiert ist. Für Atom
                            1.0 ist das ein atom:id Element, und für <acronym>RSS</acronym> 2.0 wird
                            es als guid Element hinzugefügt. Diese sind optional solange ein Link
=======
                            Setzt eine eindeutige ID, die mit diesem Eintrag assoziiert ist. Für Atom
                            1.0 ist das ein atom:id Element und für <acronym>RSS</acronym> 2.0 wird
                            es als guid-Element hinzugefügt. Diese sind optional, solange ein Link
>>>>>>> 85a932b0
                            hinzugefügt wird, wenn z.B. der Link als ID gesetzt ist.
                        </entry>
                    </row>

                    <row>
                        <entry><methodname>setTitle()</methodname></entry>
                        <entry>Setzt den Titel des Eintrags.</entry>
                    </row>

                    <row>
                        <entry><methodname>setDescription()</methodname></entry>
                        <entry>Setzt die textuelle Beschreibung des Eintrags.</entry>
                    </row>

                    <row>
                        <entry><methodname>setContent()</methodname></entry>
                        <entry>Setzt den Inhalt des Eintrags.</entry>
                    </row>

                    <row>
                        <entry><methodname>setLink()</methodname></entry>

                        <entry>
                            Setzt eine <acronym>URI</acronym> zur <acronym>HTML</acronym>-Website,
                            welche die gleichen oder ähnliche Informationen wie dieser Eintrag
                            enthält (z.B. wenn der Feed von einem Blog ist, sollte er die
                            <acronym>URI</acronym> des Blog Artikels anbieten, unter welcher die
                            <acronym>HTML</acronym>-Version des Eintrags gelesen werden kann).
                        </entry>
                    </row>

                    <row>
                        <entry><methodname>setFeedLinks()</methodname></entry>

                        <entry>
<<<<<<< HEAD
                            Fügt einen Link zu einem <acronym>XML</acronym> Feed hinzu, entweder der
                            erzeugte Feed oder eine alternative <acronym>URI</acronym> zeigen auf
                            den gleichen Feed, aber in einem anderen Format. Es ist mindestens
                            notwendig einen Link zum erstellten Feed zu inkludieren damit dieser
                            eine identifizierbare endgültige <acronym>URI</acronym> hat, welche es
                            dem Client erlaubt Änderungen des Orts mitzubekommen ohne
                            das dauernde Umleitungen notwendig sind. Dieser Parameter ist ein Array
=======
                            Fügt einen Link zu einem <acronym>XML</acronym>-Feed hinzu, entweder der
                            erzeugte Feed oder eine alternative <acronym>URI</acronym>, dieauf
                            den gleichen Feed zeigt, aber in einem anderen Format. Es wird empfohlen,
                            mindestens einen Link zum erstellten Feed zu aufzunehmen, damit dieser
                            eine erkennbare endgültige <acronym>URI</acronym> hat, welche es
                            dem Client erlaubt, Ortswechsel mitzubekommen, ohne
                            dass dauernde Umleitungen notwendig sind. Dieser Parameter ist ein Array
>>>>>>> 85a932b0
                            von Arrays, wobei jedes Unter-Array die Schlüssel "type" und "uri"
                            enthält. Der Typ sollte "atom", "rss" oder "rdf" sein. Wenn der Typ
                            weggelassen wird, ist er standardmäßig mit dem Typ identisch, mit dem
                            der Feed dargestellt wird.
                        </entry>
                    </row>

                    <row>
                        <entry><methodname>addAuthors()</methodname></entry>

                        <entry>
                            Setzt die Daten für Autoren. Der Parameter ist ein Array von Arrays
                            wobei jedes Unter-Array die Schlüssel "name", "email" und "uri"
<<<<<<< HEAD
                            enthalten kann. Der Wert "uri ist nur für Atom Feeds anwendbar da
                            <acronym>RSS</acronym> keine Möglichkeit enthält Ihn anzuzeigen. Für
                            <acronym>RSS</acronym> 2.0 werden bei der Darstellung zwei Elemente
                            erzeugt - ein Autor Element welches die Referenz zur Email enthält und
                            dem Namen in Klammern, und ein Dublin Core Creator Element welches nur
=======
                            enthalten kann. Der Wert "uri" ist nur für Atom-Feeds anwendbar, da
                            <acronym>RSS</acronym> keine Möglichkeit enthält, diese anzuzeigen. Für
                            <acronym>RSS</acronym> 2.0 werden bei der Darstellung zwei Elemente
                            erzeugt - ein Autorelement, welches die Referenz zur Email und
                            den Namen in Klammern enthält und ein Dublin Core Creator Element, welches nur
>>>>>>> 85a932b0
                            den Namen enthält.
                        </entry>
                    </row>

                    <row>
                        <entry><methodname>addAuthor()</methodname></entry>

                        <entry>
                            Setzt die Daten für einen einzelnen Autor und folgt demselben Format
                            wie vorher für ein einzelnes Unter-Array beschrieben.
                        </entry>
                    </row>

                    <row>
                        <entry><methodname>setDateCreated()</methodname></entry>

                        <entry>
                            Setzt das Datum, an dem dieser Feed erstellt wurde. Generell nur
                            für Atom anwendbar, wo es das Datum beschreibt an dem die Ressource,
                            die von dem Atom 1.0 Dokument beschrieben wird, erstellt wurde. Der
<<<<<<< HEAD
                            erwartete Parameter muss ein <acronym>UNIX</acronym> Timestamp oder ein
                            <classname>Zend_Date</classname> Objekt sein.
=======
                            erwartete Parameter muss ein <acronym>UNIX</acronym>-Timestamp oder ein
                            <classname>Zend_Date</classname>-Objekt sein. Wenn es nicht angegeben
                            wird, dann wird das verwendete Datum das aktuelle Datum und die aktuelle
                            Zeit sein.
>>>>>>> 85a932b0
                        </entry>
                    </row>

                    <row>
                        <entry><methodname>setDateModified()</methodname></entry>

                        <entry>
<<<<<<< HEAD
                            Setzt das Datum zu dem dieser Feed das letzte Mal geändert wurde. Der
                            erwartete Parameter muss ein <acronym>UNIX</acronym> Timestamp oder ein
                            <classname>Zend_Date</classname> Objekt sein.
=======
                            Setzt das Datum, an dem dieser Feed das letzte Mal geändert wurde. Der
                            erwartete Parameter muss ein <acronym>UNIX</acronym>-Timestamp oder ein
                            <classname>Zend_Date</classname>-Objekt sein. Wenn es nicht angegeben
                            wird, dann wird das verwendete Datum das aktuelle Datum und die aktuelle
                            Zeit sein.
>>>>>>> 85a932b0
                        </entry>
                    </row>

                    <row>
                        <entry><methodname>setCopyright()</methodname></entry>

                        <entry>
                            Setzt eine Copyright-Notiz, welche mit dem Feed assoziiert wird.
                        </entry>
                    </row>

                    <row>
                        <entry><methodname>setCategories()</methodname></entry>

                        <entry>
<<<<<<< HEAD
                            Erlaubt es einen Generator zu setzen. Der Parameter sollte ein Array
                            sein welche die Schlüssel "name", "version" und "uri" enthält. Wenn er
                            unterdrückt wird, wird ein standardmäßiger Generator hinzugefügt welcher
                            auf <classname>Zend_Feed_Writer</classname>, die aktuelle Version vom
                            Zend Framework und die <acronym>URI</acronym> des Frameworks verweist.
=======
                            Akzeptiert ein Array von Kategorien für die Darstellung, wobei jedes
                            Element selbst ein Array ist, dessen möglich Schlüssel "term", "label"
                            und "scheme" enthalten. "term" ist typischerweise der Name einer
                            Kategorie, welche für die Aufnahme in einer <acronym>URI</acronym>
                            passen. "label" kann ein menschenlesbarer Name einer Kategorie sein,
                            der spezielle Zeichen unterstützt (er wird während der Darstellung
                            kodiert) und ist ein benötigter Schlüssel. "scheme" (im
                            <acronym>RSS</acronym> auch die Domain genannt) ist optional, muss aber
                            eine gültige <acronym>URI</acronym> sein.
>>>>>>> 85a932b0
                        </entry>
                    </row>

                    <row>
                        <entry><methodname>setCommentCount()</methodname></entry>

                        <entry>
                            Setzt die Anzahl an Kommentaren, welche mit diesem Eintrag verbunden
                            sind. Die Darstellung unterscheidet sich zwischen <acronym>RSS</acronym>
                            und Atom 2.0 abhängig vom benötigten Element oder Attribut.
                        </entry>
                    </row>

                    <row>
                        <entry><methodname>setCommentLink()</methodname></entry>

                        <entry>
                            Setzt einen Link zu einer <acronym>HTML</acronym> Seite, welche
                            Kommentare enthält, die mit diesem Eintrag assoziiert sind.
                        </entry>
                    </row>

                    <row>
                        <entry><methodname>setCommentFeedLink()</methodname></entry>

                        <entry>
<<<<<<< HEAD
                            Akzepziert ein Array an Kategorien für die Darstellung, wobei jedes
                            Element selbst ein Array ist dessen möglich Schlüssel "term", "label"
                            und "scheme" enthalten. "term" ist typischerweise der Name einer
                            Kategorie welche für die Aufnahme in einer <acronym>URI</acronym>
                            passen. "label" kann ein menschlich lesbarer Name einer Kategorie sein
                            der spezielle Zeichen unterstützt (er wird wärend der Darstellung
                            kodiert) und ist ein benötigter Schlüssel. "scheme" (im
                            <acronym>RSS</acronym> auch die Domain genannt) ist optional muss aber
                            eine gültige <acronym>URI</acronym> sein.
=======
                            Setzt einen Link zu einem <acronym>XML</acronym>-Feed, der Kommentare
                            enthält, welche mit diesem Eintrag assoziiert sind. Der Parameter ist ein
                            Array, welches die Schlüssel "uri" und "type" enthält, wobei der Typ
                            entweder "rdf", "rss" oder "atom" ist.
                        </entry>
                    </row>

                    <row>
                        <entry><methodname>setCommentFeedLinks()</methodname></entry>

                        <entry>
                            Das gleiche wie <methodname>setCommentFeedLink()</methodname>, außer dass sie
                            ein Array von Arrays akzeptiert, wobei jedes Unterarray die von
                            <methodname>setCommentFeedLink()</methodname> erwarteten Parameter
                            enthält.
                        </entry>
                    </row>

                    <row>
                        <entry><methodname>setEncoding()</methodname></entry>

                        <entry>
                            Setzt die Kodierung des Textes des Eintrags. Diese ist standardmäßig
                            UTF-8, welche auch die bevorzugte Kodierung ist.
>>>>>>> 85a932b0
                        </entry>
                    </row>
                </tbody>
            </tgroup>
        </table>

        <note>
            <para>
                Zusätzlich zu diesen Settern gibt es passende Getter, um Daten von den
                Eintrags-Daten-Containern zu erhalten.
            </para>
        </note>
    </sect2>
</sect1><|MERGE_RESOLUTION|>--- conflicted
+++ resolved
@@ -1,11 +1,6 @@
 <?xml version="1.0" encoding="UTF-8"?>
-<<<<<<< HEAD
-<!-- EN-Revision: 21256 -->
-<!-- Reviewed: no -->
-=======
 <!-- EN-Revision: 22109 -->
 <!-- Reviewed: 22109 -->
->>>>>>> 85a932b0
 <sect1 id="zend.feed.writer">
     <title>Zend_Feed_Writer</title>
 
@@ -17,40 +12,13 @@
             <classname>Zend_Feed_Reader</classname> und verantwortlich für die Erzeugung von
             Feeds für die Ausgabe. Sie unterstützt die Atom 1.0 Spezifikation (RFC 4287) und
             <acronym>RSS</acronym> 2.0 wie vom <acronym>RSS</acronym> Advisory Board
-<<<<<<< HEAD
-            (<acronym>RSS</acronym> 2.0.11) spezifiziert. Es ist kein Nachkomme dieses
-            Standards. Trotzdem bietet es ein einfaches System der Erweiterung welches es erlaubt
-            jede Erweiterung und jedes Modul für jede der zwei Spezifikationen zu implementieren
-=======
             (<acronym>RSS</acronym> 2.0.11) spezifiziert. Es weicht nicht von diesen
             Standards ab. Trotzdem bietet es ein einfaches System der Erweiterung, welches es erlaubt
             jede Erweiterung und jedes Modul für jede der zwei Spezifikationen zu implementieren,
->>>>>>> 85a932b0
             wenn diese nicht von Haus aus angeboten werden.
         </para>
 
         <para>
-<<<<<<< HEAD
-            Auf vielen Wegen ist <classname>Zend_Feed_Writer</classname> das Gegenteil von
-            <classname>Zend_Feed_Reader</classname>. Wobei <classname>Zend_Feed_Reader</classname>
-            darauf fokusiert ist ein einfach zu verwendendes Architektur Frontend durch Getter
-            Methoden anzubieten, und <classname>Zend_Feed_Writer</classname> durch ähnlich
-            benannte Setter oder Mutatoren. Das stellt sicher das die <acronym>API</acronym> keine
-            weitere Lernkurve erfordert wenn jemand bereits mit
-            <classname>Zend_Feed_Reader</classname> bekannt ist.
-        </para>
-
-        <para>
-            Als Ergebnis dieses Designs, ist der Rest sogar einleuchtend. Dahinter, wird jedes
-            Datenset eines <classname>Zend_Feed_Reader</classname> Objekts wärend der
-            Darstellungszeit in ein DOMDocument Objekt übersetzt indem die
-            notwendigen Feed Elemente verwendet werden. Für jeden unterstützten Feed Typen gibt es
-            beide, sowohl einen Atom 1.0 als auch einen <acronym>RSS</acronym> 2.0 Renderer. Die
-            Verwendung von DOMDocument statt einer Template Lösung hat viele Vorteile.
-            Der offensichtlichste ist die Möglichkeit das DOMDocument zu
-            exportieren um es weiter zu bearbeiten und auf <acronym>PHP</acronym>
-            <acronym>DOM</acronym> für die Korrakturen und richtige Darstellung zu setzen.
-=======
             In vieler Hinsicht ist <classname>Zend_Feed_Writer</classname> das Gegenteil von
             <classname>Zend_Feed_Reader</classname>. Während <classname>Zend_Feed_Reader</classname>
             darauf abzielt, eine einfach zu verwendende Architektur zur Verfügung zu stellen,
@@ -70,7 +38,6 @@
             Der offensichtlichste ist die Möglichkeit das DOMDocument zu
             exportieren, um es weiter zu bearbeiten und sich auf <acronym>PHP</acronym>
             <acronym>DOM</acronym> für die korrekte und richtige Darstellung zu verlassen.
->>>>>>> 85a932b0
         </para>
 
         <para>
@@ -92,21 +59,12 @@
         <para>
             Der Container enthält die Klassen <classname>Zend_Feed_Writer_Feed</classname> und
             <classname>Zend_Feed_Writer_Entry</classname>. Die Einstiegsklassen können bei jeder
-<<<<<<< HEAD
-            Feed Klasse angehängt werden. Der einzige Zweck dieses Containers ist es Daten über den
-            zu erstellenden Feed zu sammelnindem ein einfaches Interface von Setter Methoden
-            verwendet wird. Diese Methode führen einige Test zur Datenprüfung durch. Zum Beispiel
-            prüft er übergebene <acronym>URI</acronym>s, Datum, usw. Diese Checks sind nicht an
-            einen der Feed Standards gebunden. Das Container Objekt enthält auch Methoden welche die
-            schnelle Darstellung und den Export des endgültigen Feeds erlauben, und Sie können auf
-=======
             Feed-Klasse angehängt werden. Der einzige Zweck dieses Containers ist es, Daten über den
             zu erstellenden Feed zu sammeln, indem ein einfaches Interface von Setter-Methoden
             verwendet wird. Diese Methoden führen einige Test zur Datenprüfung durch. Zum Beispiel
             prüft er übergebene <acronym>URI</acronym>s, Datum, usw. Diese Prüfungen sind nicht an
             einen der Feed-Standarddefinitionen gebunden. Das Container-Objekt enthält auch Methoden, welche die
             schnelle Darstellung und den Export des endgültigen Feeds erlauben und sie können auf
->>>>>>> 85a932b0
             Wunsch wiederverwendet werden.
         </para>
 
@@ -232,17 +190,11 @@
     </author>
     <link rel="hub" href="http://pubsubhubbub.appspot.com/"/>
     <entry>
-<<<<<<< HEAD
-        <title type="html"><![CDATA[All Your Base Are Belong To Us]]]]><![CDATA[></title>
-        <summary type="html">
-            <![CDATA[Exposing the difficultly of porting games to English.]]]]><![CDATA[>
-=======
         <title type="html"><![CDATA[All Your Base Are Belong To
             Us]]]]><![CDATA[></title>
         <summary type="html">
             <![CDATA[Exposing the difficultly of porting games to
                 English.]]]]><![CDATA[>
->>>>>>> 85a932b0
         </summary>
         <published>2009-12-14T20:28:18+00:00</published>
         <updated>2009-12-14T20:28:18+00:00</updated>
@@ -263,17 +215,6 @@
 ]]></programlisting>
 
         <para>
-<<<<<<< HEAD
-            Das ist ein perfekt gültiges Beispiel für Atom 1.0. Es sollte erwähnt sein das die
-            Unterdrückung von obligatorischen Datenpunkten, wie dem Titel, eine
-            <classname>Exception</classname> werfen wenn diese als Atom 1.0 dargestellt werden.
-            Das unterscheidet sich für <acronym>RSS</acronym> 2.0 wo ein Titel unterdrückt werden
-            kann solange eine Beschreibung vorhanden ist. Dadurch werden Exceptions geworfen die
-            sich zwischen beiden Standards unterscheiden abhängig vom Renderer der Verwendet wird.
-            Vom Design her wird <classname>Zend_Feed_Writer</classname> einen ungültigen Feed für
-            keinen Standard darstellen solange der End-Benutzer nicht definiert das alle Exceptions
-            ignoriert werden sollen.
-=======
             Das ist ein vollkommen gültiges Beispiel für Atom 1.0. Es sollte erwähnt werden, dass das
             Weglassen von obligatorischen Teilen der Daten, wie dem Titel, zu einer
             <classname>Exception</classname> führt, wenn diese als Atom 1.0 dargestellt werden.
@@ -285,7 +226,6 @@
             zu ignorieren. Diese eingebaute Sicherheit wurde hinzugefügt, um
             sicherzustellen, dass sich Benutzer ohne tiefe Kenntnisse der betreffenden
             Spezifikationen keine Sorgen machen müssen.
->>>>>>> 85a932b0
         </para>
     </sect2>
 
@@ -293,19 +233,11 @@
         <title>Die Datenpunkte eines Feeds setzen</title>
 
         <para>
-<<<<<<< HEAD
-            Bevor ein Feed dargestellt werden kann, müssen zuerst die notwendigen Daten, für den
-            Feed der dargestellt werden soll, gesetzt werden. Hierbei wird eine einfache Setter
-            artige <acronym>API</acronym> verwendet welche auch als initiale Methode für die Prüfung
-            von Daten herhält wenn diese gesetzt werden. Vom Design her entspricht die
-            <acronym>API</acronym> stark der von <classname>Zend_Feed_Reader</classname> um
-=======
             Bevor ein Feed dargestellt werden kann, müssen zuerst die dafür notwendigen Daten
             gesetzt werden. Hierbei wird eine einfache Setter-artige
             <acronym>API</acronym> verwendet, welche auch als initiale Methode für die Prüfung
             von Daten herhält, wenn diese gesetzt werden. Vom Design her entspricht die
             <acronym>API</acronym> stark der von <classname>Zend_Feed_Reader</classname>, um
->>>>>>> 85a932b0
             Unklarheiten und Unsicherheiten zu vermeiden.
         </para>
 
@@ -319,15 +251,6 @@
 
         <para>
             <classname>Zend_Feed_Writer</classname> bietet diese <acronym>API</acronym> über seine
-<<<<<<< HEAD
-            Datencontainer Klassen <classname>Zend_Feed_Writer_Feed</classname> und
-            <classname>Zend_Feed_Writer_Entry</classname> an. Diese Klassen speichern nahezu alle
-            Feed Daten in einer vom Typ unabhängigen Art, was bedeutet das man jeden Datencontainer
-            mit jedem Renderer wiederverwenden kann ohne das zusätzliche Arbeit notwendig ist. Beide
-            Klassen sind auch offen für Erweiterungen, was bedeutet das eine Erweiterung seine
-            eigenen Containerklassen definieren kann welche bei den Basis Containerklassen als
-            Erweiterung registriert sind, und geprüft werden sobald irgendein Methodenaufruf die
-=======
             Datencontainerklassen <classname>Zend_Feed_Writer_Feed</classname> und
             <classname>Zend_Feed_Writer_Entry</classname> an (nicht zu erwähnen die Atom 2.0
             spezifischen Erweiterungsklassen). Diese Klassen speichern nahezu alle
@@ -336,7 +259,6 @@
             Klassen sind auch offen für Erweiterungen, was bedeutet, dass eine Erweiterung ihre
             eigenen Containerklassen definieren kann, welche bei den Basis-Containerklassen als
             Erweiterung registriert sind und geprüft werden, sobald irgendein Methodenaufruf die
->>>>>>> 85a932b0
             <methodname>__call()</methodname> Methode des Basiscontainers auslöst.
         </para>
 
@@ -366,15 +288,9 @@
                         <entry><methodname>setId()</methodname></entry>
 
                         <entry>
-<<<<<<< HEAD
-                            Setzt eine eindeutige ID die mit diesem Feed assoziiert ist. Für Atom
-                            1.0 ist das ein atom:id Element, und für <acronym>RSS</acronym> 2.0 wird
-                            es als guid Element hinzugefügt. Diese sind optional solange ein Link
-=======
                             Setzt eine eindeutige ID, die mit diesem Feed assoziiert ist. Für Atom
                             1.0 ist das ein atom:id Element, und für <acronym>RSS</acronym> 2.0 wird
                             es als guid Element hinzugefügt. Diese sind optional, solange ein Link
->>>>>>> 85a932b0
                             hinzugefügt wird, wenn z.B. der Link als ID gesetzt ist.
                         </entry>
                     </row>
@@ -405,19 +321,6 @@
                         <entry><methodname>setFeedLinks()</methodname></entry>
 
                         <entry>
-<<<<<<< HEAD
-                            Fügt einen Link zu einem <acronym>XML</acronym> Feed hinzu, entweder der
-                            erzeugte Feed oder eine alternative <acronym>URI</acronym> zeigen auf
-                            den gleichen Feed, aber in einem anderen Format. Es ist mindestens
-                            notwendig einen Link zum erstellten Feed zu inkludieren damit dieser
-                            eine identifizierbare endgültige <acronym>URI</acronym> hat, welche es
-                            dem Client erlaubt Änderungen des Orts mitzubekommen ohne das dauernde
-                            Umleitungen notwendig sind. Dieser Parameter ist ein Array von Arrays,
-                            wobei jedes Unter-Array die Schlüssel "type" und "uri" enthält. Der Type
-                            sollte "atom", "rss" oder "rdf" sein. Wenn ein Typ unterdrückt wird, ist
-                            er standardmäßig mit dem Typ identisch mit dem der Feed dargestellt
-                            wird.
-=======
                             Fügt einen Link zu einem <acronym>XML</acronym>-Feed hinzu, entweder der
                             erzeugte Feed oder eine alternative <acronym>URI</acronym> zeigen auf
                             den gleichen Feed, aber in einem anderen Format. Es ist mindestens
@@ -427,7 +330,6 @@
                             Umleitungen notwendig sind. Dieser Parameter ist ein Array von Arrays,
                             wobei jedes Unter-Array die Schlüssel "type" und "uri" enthält. Der Typ
                             sollte "atom", "rss" oder "rdf" sein.
->>>>>>> 85a932b0
                         </entry>
                     </row>
 
@@ -437,19 +339,11 @@
                         <entry>
                             Setzt die Daten für Autoren. Der Parameter ist ein Array von Arrays,
                             wobei jedes Unter-Array die Schlüssel "name", "email" und "uri"
-<<<<<<< HEAD
-                            enthalten kann. Der Wert "uri ist nur für Atom Feeds anwendbar da
-                            <acronym>RSS</acronym> keine Möglichkeit enthält Ihn anzuzeigen. Für
-                            <acronym>RSS</acronym> 2.0 werden bei der Darstellung zwei Elemente
-                            erzeugt - ein Autor Element welches die Referenz zur Email enthält und
-                            dem Namen in Klammern, und ein Dublin Core Creator Element welches nur
-=======
                             enthalten kann. Der Wert "uri" ist nur für Atom Feeds anwendbar, da
                             <acronym>RSS</acronym> keine Möglichkeit enthält diese anzuzeigen. Für
                             <acronym>RSS</acronym> 2.0 werden bei der Darstellung zwei Elemente
                             erzeugt - ein Autorelement, welches die Referenz zur Email und
                             dem Namen in Klammern enthält und ein Dublin Core Creator Element, welches nur
->>>>>>> 85a932b0
                             den Namen enthält.
                         </entry>
                     </row>
@@ -470,13 +364,8 @@
                             Setzt das Datum, an dem dieser Feed erstellt wurde. Generell nur
                             für Atom anwendbar, wo es das Datum beschreibt, zu der die Ressource,
                             die von dem Atom 1.0 Dokument beschrieben wird, erstellt wurde. Der
-<<<<<<< HEAD
-                            erwartete Parameter muss ein <acronym>UNIX</acronym> Timestamp oder ein
-                            <classname>Zend_Date</classname> Objekt sein.
-=======
                             erwartete Parameter muss ein <acronym>UNIX</acronym>-Timestamp oder ein
                             <classname>Zend_Date</classname>-Objekt sein.
->>>>>>> 85a932b0
                         </entry>
                     </row>
 
@@ -484,11 +373,6 @@
                         <entry><methodname>setDateModified()</methodname></entry>
 
                         <entry>
-<<<<<<< HEAD
-                            Setzt das Datum zu dem dieser Feed das letzte Mal geändert wurde. Der
-                            erwartete Parameter muss ein <acronym>UNIX</acronym> Timestamp oder ein
-                            <classname>Zend_Date</classname> Objekt sein.
-=======
                             Setzt das Datum, an dem dieser Feed das letzte Mal geändert wurde. Der
                             erwartete Parameter muss ein <acronym>UNIX</acronym>-Timestamp oder ein
                             <classname>Zend_Date</classname>-Objekt sein.
@@ -504,7 +388,6 @@
                             <classname>Zend_Date</classname> Objekt sein. Das wird nur für RSS 2.0
                             Feeds dargestellt und wird automatisch als aktuelles Datum dargestellt
                             wenn er nicht explizit gesetzt wird.
->>>>>>> 85a932b0
                         </entry>
                     </row>
 
@@ -522,15 +405,9 @@
 
                         <entry>
                             Erlaubt es einen Generator zu setzen. Der Parameter sollte ein Array
-<<<<<<< HEAD
-                            sein welche die Schlüssel "name", "version" und "uri" enthält. Wenn er
-                            unterdrückt wird, wird ein standardmäßiger Generator hinzugefügt welcher
-                            auf <classname>Zend_Feed_Writer</classname>, die aktuelle Version vom
-=======
                             sein, welches die Schlüssel "name", "version" und "uri" enthält. Wenn er
                             unterdrückt wird, wird ein standardmäßiger Generator hinzugefügt, welcher
                             auf <classname>Zend_Feed_Writer</classname>, die aktuelle Version des
->>>>>>> 85a932b0
                             Zend Framework und die <acronym>URI</acronym> des Frameworks verweist.
                         </entry>
                     </row>
@@ -562,14 +439,6 @@
                             Akzeptiert ein Array an Kategorien für die Darstellung, wobei jedes
                             Element selbst ein Array ist, dessen mögliche Schlüssel "term", "label"
                             und "scheme" enthalten. "term" ist typischerweise der Name einer
-<<<<<<< HEAD
-                            Kategorie welche für die Aufnahme in einer <acronym>URI</acronym>
-                            passen. "label" kann ein menschlich lesbarer Name einer Kategorie sein
-                            der spezielle Zeichen unterstützt (er wird wärend der Darstellung
-                            kodiert) und ist ein benötigter Schlüssel. "scheme" (im
-                            <acronym>RSS</acronym> auch die Domain genannt) ist optional muss aber
-                            eine gültige <acronym>URI</acronym> sein.
-=======
                             Kategorie, welche für die Aufnahme in einer <acronym>URI</acronym>
                             passen. "label" kann ein menschenlesbarer Name einer Kategorie sein,
                             der spezielle Zeichen unterstützt (er wird während der Darstellung
@@ -656,7 +525,6 @@
                             entweder "atom" oder "rss". Der zweite in ein optionaler Boolean-Wert, der
                             zeigt ob Exceptions geworfen werden oder nicht. Er ist standardmäßig
                             <constant>TRUE</constant>.
->>>>>>> 85a932b0
                         </entry>
                     </row>
                 </tbody>
@@ -679,15 +547,6 @@
         <title>Setzen der Datenpunkte für Einträge</title>
 
         <para>
-<<<<<<< HEAD
-            Hier ist eine Zusammenfassung der Kern <acronym>API</acronym> für Einträge und Elemente.
-            Man sollte beachten das Sie nicht nur die Standards für <acronym>RSS</acronym> und Atom
-            umfasst, sondern auch eine Anzahl von Erweiterungen welche in
-            <classname>Zend_Feed_Writer</classname> enthalten sind. Die Benamung dieser Erweiterungs
-            Methoden ist recht generisch - alle Erweiterungs Methoden arbeiten auf dem gleichen
-            Level wie die Kern <acronym>API</acronym> da wir es erlauben jedes Erweiterungs Objekt
-            seperat zu empfangen wenn das notwendig ist.
-=======
             Hier ist eine Zusammenfassung der Kern-<acronym>API</acronym> für Einträge und Elemente.
             Man sollte beachten, dass dies nicht nur die Standards für <acronym>RSS</acronym> und Atom
             umfasst, sondern auch eine Anzahl von Erweiterungen, welche in
@@ -700,7 +559,6 @@
         <para>
             Die <acronym>API</acronym> auf Level des Eintrags ist in
             <classname>Zend_Feed_Writer_Entry</classname> enthalten.
->>>>>>> 85a932b0
         </para>
 
         <table>
@@ -712,15 +570,9 @@
                         <entry><methodname>setId()</methodname></entry>
 
                         <entry>
-<<<<<<< HEAD
-                            Setzt eine eindeutige ID die mit diesem Feed assoziiert ist. Für Atom
-                            1.0 ist das ein atom:id Element, und für <acronym>RSS</acronym> 2.0 wird
-                            es als guid Element hinzugefügt. Diese sind optional solange ein Link
-=======
                             Setzt eine eindeutige ID, die mit diesem Eintrag assoziiert ist. Für Atom
                             1.0 ist das ein atom:id Element und für <acronym>RSS</acronym> 2.0 wird
                             es als guid-Element hinzugefügt. Diese sind optional, solange ein Link
->>>>>>> 85a932b0
                             hinzugefügt wird, wenn z.B. der Link als ID gesetzt ist.
                         </entry>
                     </row>
@@ -756,15 +608,6 @@
                         <entry><methodname>setFeedLinks()</methodname></entry>
 
                         <entry>
-<<<<<<< HEAD
-                            Fügt einen Link zu einem <acronym>XML</acronym> Feed hinzu, entweder der
-                            erzeugte Feed oder eine alternative <acronym>URI</acronym> zeigen auf
-                            den gleichen Feed, aber in einem anderen Format. Es ist mindestens
-                            notwendig einen Link zum erstellten Feed zu inkludieren damit dieser
-                            eine identifizierbare endgültige <acronym>URI</acronym> hat, welche es
-                            dem Client erlaubt Änderungen des Orts mitzubekommen ohne
-                            das dauernde Umleitungen notwendig sind. Dieser Parameter ist ein Array
-=======
                             Fügt einen Link zu einem <acronym>XML</acronym>-Feed hinzu, entweder der
                             erzeugte Feed oder eine alternative <acronym>URI</acronym>, dieauf
                             den gleichen Feed zeigt, aber in einem anderen Format. Es wird empfohlen,
@@ -772,7 +615,6 @@
                             eine erkennbare endgültige <acronym>URI</acronym> hat, welche es
                             dem Client erlaubt, Ortswechsel mitzubekommen, ohne
                             dass dauernde Umleitungen notwendig sind. Dieser Parameter ist ein Array
->>>>>>> 85a932b0
                             von Arrays, wobei jedes Unter-Array die Schlüssel "type" und "uri"
                             enthält. Der Typ sollte "atom", "rss" oder "rdf" sein. Wenn der Typ
                             weggelassen wird, ist er standardmäßig mit dem Typ identisch, mit dem
@@ -786,19 +628,11 @@
                         <entry>
                             Setzt die Daten für Autoren. Der Parameter ist ein Array von Arrays
                             wobei jedes Unter-Array die Schlüssel "name", "email" und "uri"
-<<<<<<< HEAD
-                            enthalten kann. Der Wert "uri ist nur für Atom Feeds anwendbar da
-                            <acronym>RSS</acronym> keine Möglichkeit enthält Ihn anzuzeigen. Für
-                            <acronym>RSS</acronym> 2.0 werden bei der Darstellung zwei Elemente
-                            erzeugt - ein Autor Element welches die Referenz zur Email enthält und
-                            dem Namen in Klammern, und ein Dublin Core Creator Element welches nur
-=======
                             enthalten kann. Der Wert "uri" ist nur für Atom-Feeds anwendbar, da
                             <acronym>RSS</acronym> keine Möglichkeit enthält, diese anzuzeigen. Für
                             <acronym>RSS</acronym> 2.0 werden bei der Darstellung zwei Elemente
                             erzeugt - ein Autorelement, welches die Referenz zur Email und
                             den Namen in Klammern enthält und ein Dublin Core Creator Element, welches nur
->>>>>>> 85a932b0
                             den Namen enthält.
                         </entry>
                     </row>
@@ -819,15 +653,10 @@
                             Setzt das Datum, an dem dieser Feed erstellt wurde. Generell nur
                             für Atom anwendbar, wo es das Datum beschreibt an dem die Ressource,
                             die von dem Atom 1.0 Dokument beschrieben wird, erstellt wurde. Der
-<<<<<<< HEAD
-                            erwartete Parameter muss ein <acronym>UNIX</acronym> Timestamp oder ein
-                            <classname>Zend_Date</classname> Objekt sein.
-=======
                             erwartete Parameter muss ein <acronym>UNIX</acronym>-Timestamp oder ein
                             <classname>Zend_Date</classname>-Objekt sein. Wenn es nicht angegeben
                             wird, dann wird das verwendete Datum das aktuelle Datum und die aktuelle
                             Zeit sein.
->>>>>>> 85a932b0
                         </entry>
                     </row>
 
@@ -835,17 +664,11 @@
                         <entry><methodname>setDateModified()</methodname></entry>
 
                         <entry>
-<<<<<<< HEAD
-                            Setzt das Datum zu dem dieser Feed das letzte Mal geändert wurde. Der
-                            erwartete Parameter muss ein <acronym>UNIX</acronym> Timestamp oder ein
-                            <classname>Zend_Date</classname> Objekt sein.
-=======
                             Setzt das Datum, an dem dieser Feed das letzte Mal geändert wurde. Der
                             erwartete Parameter muss ein <acronym>UNIX</acronym>-Timestamp oder ein
                             <classname>Zend_Date</classname>-Objekt sein. Wenn es nicht angegeben
                             wird, dann wird das verwendete Datum das aktuelle Datum und die aktuelle
                             Zeit sein.
->>>>>>> 85a932b0
                         </entry>
                     </row>
 
@@ -861,13 +684,6 @@
                         <entry><methodname>setCategories()</methodname></entry>
 
                         <entry>
-<<<<<<< HEAD
-                            Erlaubt es einen Generator zu setzen. Der Parameter sollte ein Array
-                            sein welche die Schlüssel "name", "version" und "uri" enthält. Wenn er
-                            unterdrückt wird, wird ein standardmäßiger Generator hinzugefügt welcher
-                            auf <classname>Zend_Feed_Writer</classname>, die aktuelle Version vom
-                            Zend Framework und die <acronym>URI</acronym> des Frameworks verweist.
-=======
                             Akzeptiert ein Array von Kategorien für die Darstellung, wobei jedes
                             Element selbst ein Array ist, dessen möglich Schlüssel "term", "label"
                             und "scheme" enthalten. "term" ist typischerweise der Name einer
@@ -877,7 +693,6 @@
                             kodiert) und ist ein benötigter Schlüssel. "scheme" (im
                             <acronym>RSS</acronym> auch die Domain genannt) ist optional, muss aber
                             eine gültige <acronym>URI</acronym> sein.
->>>>>>> 85a932b0
                         </entry>
                     </row>
 
@@ -904,17 +719,6 @@
                         <entry><methodname>setCommentFeedLink()</methodname></entry>
 
                         <entry>
-<<<<<<< HEAD
-                            Akzepziert ein Array an Kategorien für die Darstellung, wobei jedes
-                            Element selbst ein Array ist dessen möglich Schlüssel "term", "label"
-                            und "scheme" enthalten. "term" ist typischerweise der Name einer
-                            Kategorie welche für die Aufnahme in einer <acronym>URI</acronym>
-                            passen. "label" kann ein menschlich lesbarer Name einer Kategorie sein
-                            der spezielle Zeichen unterstützt (er wird wärend der Darstellung
-                            kodiert) und ist ein benötigter Schlüssel. "scheme" (im
-                            <acronym>RSS</acronym> auch die Domain genannt) ist optional muss aber
-                            eine gültige <acronym>URI</acronym> sein.
-=======
                             Setzt einen Link zu einem <acronym>XML</acronym>-Feed, der Kommentare
                             enthält, welche mit diesem Eintrag assoziiert sind. Der Parameter ist ein
                             Array, welches die Schlüssel "uri" und "type" enthält, wobei der Typ
@@ -939,7 +743,6 @@
                         <entry>
                             Setzt die Kodierung des Textes des Eintrags. Diese ist standardmäßig
                             UTF-8, welche auch die bevorzugte Kodierung ist.
->>>>>>> 85a932b0
                         </entry>
                     </row>
                 </tbody>

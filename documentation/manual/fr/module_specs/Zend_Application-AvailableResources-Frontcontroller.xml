<?xml version="1.0" encoding="UTF-8"?>
<!-- EN-Revision: 20885 -->
<!-- Reviewed: no -->
<sect2 id="zend.application.available-resources.frontcontroller">
    <title>Zend_Application_Resource_Frontcontroller</title>

    <para>
        Probablement la ressource que vous allez le plus communément charger avec
        <classname>Zend_Application</classname> sera la ressource de contrôleur frontal qui fournit
        la possibilité de configurer <classname>Zend_Controller_Front</classname>. Cette ressource
        permet de spécifier n'importe quel paramètre du contrôleur frontal, de spécifier les plugins
        à initialiser, et bien plus...
    </para>

    <para>
        Une fois initialisée, la ressource assigne la propriété <varname>$frontController</varname>
        du fichier d'initialisation à l'instance <classname>Zend_Controller_Front</classname>.
    </para>

    <para>
        Les clés de configuration disponibles incluent les suivantes et sont sensibles à la
        casse&#160;:
    </para>

    <itemizedlist>
        <listitem><para>
            <emphasis><property>controllerDirectory</property></emphasis>&#160;: une chaîne de
            caractères spécifiant un seul dossier de contrôleurs, ou un tableau associant un
            nom de module et un dossier de contrôleurs.
        </para></listitem>

        <listitem><para>
            <emphasis><property>moduleControllerDirectoryName</property></emphasis>&#160;: une
            chaîne de caractères indiquant un sous-dossier dans ce module qui contient les
            contrôleurs.
        </para></listitem>

        <listitem><para>
            <emphasis><property>moduleDirectory</property></emphasis>&#160;: un dossier dans
            lequel tous les modules peuvent être trouvés.
        </para></listitem>

        <listitem><para>
            <emphasis><property>defaultControllerName</property></emphasis>&#160;: nom du
            contrôleur par défaut (normalement "index").
        </para></listitem>

        <listitem><para>
            <emphasis><property>defaultAction</property></emphasis>&#160;: nom de l'action par
            défaut (normalement "index").
        </para></listitem>

        <listitem><para>
            <emphasis><property>defaultModule</property></emphasis>&#160;: nom du module par
            défaut (normalement "default").
        </para></listitem>

        <listitem><para>
            <emphasis><property>baseUrl</property></emphasis>&#160;: <acronym>URL</acronym>
            de base explicite vers l'application (normalement auto-détecté).
        </para></listitem>

        <listitem><para>
            <emphasis><property>plugins</property></emphasis>&#160;: tableau de nom de classe
            de plugins de contrôleurs. La ressource instanciera chaque classe (sans arguments
            de contructeur) et les enregistrera dans le contrôleur frontal. Si vous souhaitez
            enregistrer un plugin avec un index particulier dans la pile des plugins, vous
            devez fournir un tableau avec deux clés <property>class</property> et
            <property>stackIndex</property>.
        </para></listitem>

        <listitem><para>
            <emphasis><property>params</property></emphasis>&#160;: tableau de paires
            clés&#160;/&#160;valeurs à enregistrer dans le contrôleur frontal.
        </para></listitem>

<<<<<<< HEAD

=======
>>>>>>> 85a932b0
        <listitem>
            <para>
                <emphasis><property>returnresponse</property></emphasis>&#160;: active ou non le
                retour de l'objet de réponse après la distribution du contrôleur frontal. Cette
                valeur devrait être booléenne&#160;; par défaut, ceci est désactivé.
            </para>
        </listitem>
    </itemizedlist>

    <para>
        Si une clé non-connue est fournie, elle sera enregistrée comme paramètre du contrôleur
        frontal en la fournissant à <methodname>setParam()</methodname>.
    </para>

    <example id="zend.application.available-resources.frontcontroller.configExample">
        <title>Exemple de configuration d'une ressource de contrôleur frontal</title>

        <para>
            Voici un extrait de configuration <acronym>INI</acronym> montrant comment configurer
            la ressource de contrôleur frontal.
        </para>

        <programlisting language="ini"><![CDATA[
[production]
resources.frontController.controllerDirectory = APPLICATION_PATH "/controllers"
resources.frontController.moduleControllerDirectoryName = "actions"
resources.frontController.moduleDirectory = APPLICATION_PATH "/modules"
resources.frontController.defaultControllerName = "site"
resources.frontController.defaultAction = "home"
resources.frontController.defaultModule = "static"
resources.frontController.baseUrl = "/subdir"
resources.frontController.plugins.foo = "My_Plugin_Foo"
resources.frontController.plugins.bar = "My_Plugin_Bar"
resources.frontController.plugins.baz.class = "My_Plugin_Baz"
resources.frontController.plugins.baz.stackIndex = 123
resources.frontController.returnresponse = 1
resources.frontController.env = APPLICATION_ENV
]]></programlisting>
    </example>

    <example id="zend.application.available-resources.frontcontroller.propertyExample">
        <title>Récupération de votre contrôleur frontal à partir de votre initialiseur</title>

        <para>
            Une fois la ressource de contrôleur frontal initialisée, vous pouvez récupérer
            l'instance via la propriété <varname>$frontController</varname> de votre initialiseur.
        </para>

        <programlisting language="php"><![CDATA[
$bootstrap->bootstrap('frontController');
$front = $bootstrap->frontController;
]]></programlisting>
    </example>
</sect2><|MERGE_RESOLUTION|>--- conflicted
+++ resolved
@@ -74,10 +74,6 @@
             clés&#160;/&#160;valeurs à enregistrer dans le contrôleur frontal.
         </para></listitem>
 
-<<<<<<< HEAD
-
-=======
->>>>>>> 85a932b0
         <listitem>
             <para>
                 <emphasis><property>returnresponse</property></emphasis>&#160;: active ou non le

<?php

require_once dirname(dirname(__DIR__)) . DIRECTORY_SEPARATOR . 'Bootstrap.php';


<<<<<<< HEAD
use Zend\Date\Date;
use Zend\Service\LiveDocx\MailMerge;

$mailMerge = new MailMerge();

$mailMerge->setUsername(DEMOS_ZEND_SERVICE_LIVEDOCX_USERNAME)
          ->setPassword(DEMOS_ZEND_SERVICE_LIVEDOCX_PASSWORD);

=======
$mailMerge = new Zend_Service_LiveDocx_MailMerge();

$mailMerge->setUsername(DEMOS_ZEND_SERVICE_LIVEDOCX_USERNAME)
          ->setPassword(DEMOS_ZEND_SERVICE_LIVEDOCX_PASSWORD);

>>>>>>> 85a932b0
$mailMerge->setLocalTemplate('template.docx');
            
$mailMerge->setFieldValue('software', 'Magic Graphical Compression Suite v1.9')
          ->setFieldValue('licensee', 'Henry Döner-Meyer')
          ->setFieldValue('company',  'Megasoft Co-operation')
<<<<<<< HEAD
          ->setFieldValue('date',     Date::now()->toString(Date::DATE_LONG))
          ->setFieldValue('time',     Date::now()->toString(Date::TIME_LONG))
=======
          ->setFieldValue('date',     Zend_Date::now()->toString(Zend_Date::DATE_LONG))
          ->setFieldValue('time',     Zend_Date::now()->toString(Zend_Date::TIME_LONG))
>>>>>>> 85a932b0
          ->setFieldValue('city',     'Bremen')
          ->setFieldValue('country',  'Germany');

$mailMerge->createDocument();

// Get all metafiles
$metaFiles = $mailMerge->getAllMetafiles();

// Get just metafiles in specified range
//$metaFiles = $mailMerge->getMetafiles(1, 2);    // fromPage, toPage

foreach ($metaFiles as $pageNumber => $metaFileData) {
    $filename = sprintf('document-page-%d.wmf', $pageNumber);
    file_put_contents($filename, $metaFileData);
}

unset($mailMerge);<|MERGE_RESOLUTION|>--- conflicted
+++ resolved
@@ -3,7 +3,6 @@
 require_once dirname(dirname(__DIR__)) . DIRECTORY_SEPARATOR . 'Bootstrap.php';
 
 
-<<<<<<< HEAD
 use Zend\Date\Date;
 use Zend\Service\LiveDocx\MailMerge;
 
@@ -12,25 +11,13 @@
 $mailMerge->setUsername(DEMOS_ZEND_SERVICE_LIVEDOCX_USERNAME)
           ->setPassword(DEMOS_ZEND_SERVICE_LIVEDOCX_PASSWORD);
 
-=======
-$mailMerge = new Zend_Service_LiveDocx_MailMerge();
-
-$mailMerge->setUsername(DEMOS_ZEND_SERVICE_LIVEDOCX_USERNAME)
-          ->setPassword(DEMOS_ZEND_SERVICE_LIVEDOCX_PASSWORD);
-
->>>>>>> 85a932b0
 $mailMerge->setLocalTemplate('template.docx');
             
 $mailMerge->setFieldValue('software', 'Magic Graphical Compression Suite v1.9')
           ->setFieldValue('licensee', 'Henry Döner-Meyer')
           ->setFieldValue('company',  'Megasoft Co-operation')
-<<<<<<< HEAD
           ->setFieldValue('date',     Date::now()->toString(Date::DATE_LONG))
           ->setFieldValue('time',     Date::now()->toString(Date::TIME_LONG))
-=======
-          ->setFieldValue('date',     Zend_Date::now()->toString(Zend_Date::DATE_LONG))
-          ->setFieldValue('time',     Zend_Date::now()->toString(Zend_Date::TIME_LONG))
->>>>>>> 85a932b0
           ->setFieldValue('city',     'Bremen')
           ->setFieldValue('country',  'Germany');
 

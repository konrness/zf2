--- conflicted
+++ resolved
@@ -1924,8 +1924,6 @@
         $this->assertEquals(1, count($messages));
         $this->assertEquals('foo', array_shift($messages));
     }
-<<<<<<< HEAD
-=======
     
     /**
      * @group ZF-9275
@@ -2038,71 +2036,4 @@
         $t2 = $this->element->getDecorators();
         $this->assertEquals($t1, $t2);
     }
-}
-
-class Zend_Form_ElementTest_Decorator extends Zend_Form_Decorator_Abstract
-{
-}
-
-class Zend_Form_ElementTest_Element extends Zend_Form_Element
-{
-    public function init()
-    {
-        $this->setDisableLoadDefaultDecorators(true);
-    }
-}
-
-class Zend_Form_ElementTest_ArrayFilter implements Zend_Filter_Interface
-{
-    public function filter($value)
-    {
-        $value = array_filter($value, array($this, '_filter'));
-        return $value;
-    }
-
-    protected function _filter($value)
-    {
-        if (is_array($value)) {
-            return array_filter($value, array($this, '_filter'));
-        }
-        return (strstr($value, 'ba'));
-    }
-
-    /**
-     * Check array notation for validators
-     */
-    public function testValidatorsGivenArrayKeysOnValidation()
-    {
-        $username = new Zend_Form_Element('username');
-        $username->addValidator('stringLength', true, array('min' => 5, 'max' => 20, 'ignore' => 'something'));
-        $form = new Zend_Form(array('elements' => array($username)));
-        $this->assertTrue($form->isValid(array('username' => 'abcde')));
-    }
-
-    /**
-     * @see ZF-6822
-     */
-    public function testValidatorByUsingStringNotation()
-    {
-        $this->_checkZf2794();
-
-        $username = new Zend_Form_Element('username');
-        $username->addValidator('stringLength', true, array(5, 20))
-                 ->addValidator('regex', true, '/^[a-zA-Z0-9_]*$/')
-                 ->addFilter('StringToLower')
-                 ->setRequired(true);
-        $form = new Zend_Form(array('elements' => array($username)));
-        $form->isValid(array('username' => '#'));
-
-        $validator = $username->getValidator('stringLength');
-        $this->assertTrue($validator->zfBreakChainOnFailure);
-        $validator = $username->getValidator('regex');
-        $this->assertTrue($validator->zfBreakChainOnFailure);
-    }
-    
-}
-
-if (PHPUnit_MAIN_METHOD == 'Zend_Form_ElementTest::main') {
-    Zend_Form_ElementTest::main();
->>>>>>> 85a932b0
 }
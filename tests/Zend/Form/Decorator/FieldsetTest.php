--- conflicted
+++ resolved
@@ -25,6 +25,7 @@
 use Zend\Form\Decorator\Fieldset as FieldsetDecorator,
     Zend\Form\Element,
     Zend\Form\Form,
+    Zend\Form\SubForm,
     Zend\View\View;
 
 /**
@@ -100,14 +101,11 @@
     }
 
     /**
-<<<<<<< HEAD
-     * @group ZF-2981
-=======
-     * @see ZF-7054
+     * @group ZF-7054
      */
     public function testCustomIdSupersedesElementId()
     {
-        $form = new Zend_Form_SubForm();
+        $form = new SubForm();
         $form->setName('bar')
              ->setView($this->getView());
         $html = $this->decorator->setElement($form)
@@ -117,8 +115,7 @@
     }
 
     /**
-     * @see ZF-2981
->>>>>>> 85a932b0
+     * @group ZF-2981
      */
     public function testActionAndMethodAttributesShouldNotBePresentInFieldsetTag()
     {

<?php
/**
 * Zend Framework
 *
 * LICENSE
 *
 * This source file is subject to the new BSD license that is bundled
 * with this package in the file LICENSE.txt.
 * It is also available through the world-wide-web at this URL:
 * http://framework.zend.com/license/new-bsd
 * If you did not receive a copy of the license and are unable to
 * obtain it through the world-wide-web, please send an email
 * to license@zend.com so we can send you a copy immediately.
 *
 * @category   Zend
 * @package    Zend_Filter
 * @subpackage UnitTests
 * @copyright  Copyright (c) 2005-2010 Zend Technologies USA Inc. (http://www.zend.com)
 * @license    http://framework.zend.com/license/new-bsd     New BSD License
 * @version    $Id$
 */

namespace ZendTest\Filter\Encrypt;

use Zend\Filter\Encrypt\Mcrypt as McryptEncryption;

/**
 * @category   Zend
 * @package    Zend_Filter
 * @subpackage UnitTests
 * @copyright  Copyright (c) 2005-2010 Zend Technologies USA Inc. (http://www.zend.com)
 * @license    http://framework.zend.com/license/new-bsd     New BSD License
 * @group      Zend_Filter
 */
class McryptTest extends \PHPUnit_Framework_TestCase
{
    public function setUp()
    {
        if (!extension_loaded('mcrypt')) {
            $this->markTestSkipped('This adapter needs the mcrypt extension');
        }
    }

    /**
     * Ensures that the filter follows expected behavior
     *
     * @return void
     */
    public function testBasicMcrypt()
    {
        $filter = new McryptEncryption(array('key' => 'testkey'));
        $valuesExpected = array(
            'STRING' => 'STRING',
            'ABC1@3' => 'ABC1@3',
            'A b C'  => 'A B C'
        );

        $enc = $filter->getEncryption();
        $filter->setVector('testvect');
        $this->assertEquals('testkey', $enc['key']);
        foreach ($valuesExpected as $input => $output) {
            $this->assertNotEquals($output, $filter->encrypt($input));
        }
    }

    /**
     * Ensures that the vector can be set / returned
     *
     * @return void
     */
    public function testGetSetVector()
    {
<<<<<<< HEAD
        $filter = new McryptEncryption(array('key' => 'testkey'));
=======
        $filter = new Zend_Filter_Encrypt_Mcrypt(array('key' => 'testkey'));
>>>>>>> 85a932b0
        $filter->setVector('testvect');
        $this->assertEquals('testvect', $filter->getVector());

        try {
            $filter->setVector('1');
            $this->fail();
        } catch (\Zend\Filter\Exception $e) {
            $this->assertContains('wrong size', $e->getMessage());
        }
    }

    /**
     * Ensures that the filter allows default encryption
     *
     * @return void
     */
    public function testDefaultEncryption()
    {
<<<<<<< HEAD
        $filter = new McryptEncryption(array('key' => 'testkey'));
=======
        $filter = new Zend_Filter_Encrypt_Mcrypt(array('key' => 'testkey'));
>>>>>>> 85a932b0
        $filter->setVector('testvect');
        $this->assertEquals(
            array('key' => 'testkey',
                  'algorithm' => MCRYPT_BLOWFISH,
                  'algorithm_directory' => '',
                  'mode' => MCRYPT_MODE_CBC,
                  'mode_directory' => '',
                  'vector' => 'testvect',
                  'salt' => false),
            $filter->getEncryption()
        );
    }

    /**
     * Ensures that the filter allows setting options de/encryption
     *
     * @return void
     */
    public function testGetSetEncryption()
    {
<<<<<<< HEAD
        $filter = new McryptEncryption(array('key' => 'testkey'));
=======
        $filter = new Zend_Filter_Encrypt_Mcrypt(array('key' => 'testkey'));
>>>>>>> 85a932b0
        $filter->setVector('testvect');
        $filter->setEncryption(
            array('mode' => MCRYPT_MODE_ECB,
                  'algorithm' => MCRYPT_3DES));
        $this->assertEquals(
            array('key' => 'testkey',
                  'algorithm' => MCRYPT_3DES,
                  'algorithm_directory' => '',
                  'mode' => MCRYPT_MODE_ECB,
                  'mode_directory' => '',
                  'vector' => 'testvect',
                  'salt' => false),
            $filter->getEncryption()
        );
    }

    /**
     * Ensures that the filter allows de/encryption
     *
     * @return void
     */
    public function testEncryptionWithDecryptionMcrypt()
    {
<<<<<<< HEAD
        $filter = new McryptEncryption(array('key' => 'testkey'));
=======
        $filter = new Zend_Filter_Encrypt_Mcrypt(array('key' => 'testkey'));
>>>>>>> 85a932b0
        $filter->setVector('testvect');
        $output = $filter->encrypt('teststring');

        $this->assertNotEquals('teststring', $output);

        $input = $filter->decrypt($output);
        $this->assertEquals('teststring', trim($input));
    }

    /**
     * @return void
     */
    public function testConstructionWithStringKey()
    {
<<<<<<< HEAD
        $filter = new McryptEncryption('testkey');
=======
        $filter = new Zend_Filter_Encrypt_Mcrypt('testkey');
>>>>>>> 85a932b0
        $data = $filter->getEncryption();
        $this->assertEquals('testkey', $data['key']);
    }

    /**
     * @return void
     */
    public function testConstructionWithInteger()
    {
        try {
            $filter = new McryptEncryption(1234);
            $this->fail();
        } catch (\Zend\Filter\Exception $e) {
            $this->assertContains('Invalid options argument', $e->getMessage());
        }
    }

    /**
     * @return void
     */
    public function testToString()
    {
<<<<<<< HEAD
        $filter = new McryptEncryption('testkey');
=======
        $filter = new Zend_Filter_Encrypt_Mcrypt('testkey');
>>>>>>> 85a932b0
        $this->assertEquals('Mcrypt', $filter->toString());
    }

    /**
     * @return void
     */
    public function testSettingEncryptionOptions()
    {
<<<<<<< HEAD
        $filter = new McryptEncryption('testkey');
=======
        $filter = new Zend_Filter_Encrypt_Mcrypt('testkey');
>>>>>>> 85a932b0
        $filter->setEncryption('newkey');
        $test = $filter->getEncryption();
        $this->assertEquals('newkey', $test['key']);

        try {
            $filter->setEncryption(1234);
            $filter->fail();
        } catch (\Zend\Filter\Exception $e) {
            $this->assertContains('Invalid options argument', $e->getMessage());
        }

        try {
            $filter->setEncryption(array('algorithm' => 'unknown'));
            $filter->fail();
        } catch (\Zend\Filter\Exception $e) {
            $this->assertContains('The algorithm', $e->getMessage());
        }

        try {
            $filter->setEncryption(array('mode' => 'unknown'));
            $filter->fail();
        } catch (\Zend\Filter\Exception $e) {
            $this->assertContains('The mode', $e->getMessage());
        }
    }

    /**
     * @return void
     */
    public function testSettingEmptyVector()
    {
<<<<<<< HEAD
        $filter = new McryptEncryption('newkey');
        $filter->setVector();
    }

    /**
     * Ensures that the filter allows de/encryption with compression
     *
     * @return void
     */
    public function testEncryptionWithDecryptionAndCompressionMcrypt()
    {
        if (!extension_loaded('bz2')) {
            $this->markTestSkipped('This adapter needs the bz2 extension');
        }

        $filter = new McryptEncryption(array('key' => 'testkey'));
        $filter->setVector('testvect');
        $filter->setCompression('bz2');
        $output = $filter->encrypt('teststring');

        $this->assertNotEquals('teststring', $output);

        $input = $filter->decrypt($output);
        $this->assertEquals('teststring', trim($input));
=======
        $filter = new Zend_Filter_Encrypt_Mcrypt('newkey');
        $filter->setVector();
>>>>>>> 85a932b0
    }

    /**
     * Ensures that the filter allows de/encryption with compression
     *
     * @return void
     */
    public function testEncryptionWithDecryptionAndCompressionMcrypt()
    {
        if (!extension_loaded('bz2')) {
            $this->markTestSkipped('This adapter needs the bz2 extension');
        }

        $filter = new Zend_Filter_Encrypt_Mcrypt(array('key' => 'testkey'));
        $filter->setVector('testvect');
        $filter->setCompression('bz2');
        $output = $filter->encrypt('teststring');

        $this->assertNotEquals('teststring', $output);

        $input = $filter->decrypt($output);
        $this->assertEquals('teststring', trim($input));
    }
}<|MERGE_RESOLUTION|>--- conflicted
+++ resolved
@@ -70,11 +70,7 @@
      */
     public function testGetSetVector()
     {
-<<<<<<< HEAD
-        $filter = new McryptEncryption(array('key' => 'testkey'));
-=======
-        $filter = new Zend_Filter_Encrypt_Mcrypt(array('key' => 'testkey'));
->>>>>>> 85a932b0
+        $filter = new McryptEncryption(array('key' => 'testkey'));
         $filter->setVector('testvect');
         $this->assertEquals('testvect', $filter->getVector());
 
@@ -93,11 +89,7 @@
      */
     public function testDefaultEncryption()
     {
-<<<<<<< HEAD
-        $filter = new McryptEncryption(array('key' => 'testkey'));
-=======
-        $filter = new Zend_Filter_Encrypt_Mcrypt(array('key' => 'testkey'));
->>>>>>> 85a932b0
+        $filter = new McryptEncryption(array('key' => 'testkey'));
         $filter->setVector('testvect');
         $this->assertEquals(
             array('key' => 'testkey',
@@ -118,11 +110,7 @@
      */
     public function testGetSetEncryption()
     {
-<<<<<<< HEAD
-        $filter = new McryptEncryption(array('key' => 'testkey'));
-=======
-        $filter = new Zend_Filter_Encrypt_Mcrypt(array('key' => 'testkey'));
->>>>>>> 85a932b0
+        $filter = new McryptEncryption(array('key' => 'testkey'));
         $filter->setVector('testvect');
         $filter->setEncryption(
             array('mode' => MCRYPT_MODE_ECB,
@@ -146,11 +134,7 @@
      */
     public function testEncryptionWithDecryptionMcrypt()
     {
-<<<<<<< HEAD
-        $filter = new McryptEncryption(array('key' => 'testkey'));
-=======
-        $filter = new Zend_Filter_Encrypt_Mcrypt(array('key' => 'testkey'));
->>>>>>> 85a932b0
+        $filter = new McryptEncryption(array('key' => 'testkey'));
         $filter->setVector('testvect');
         $output = $filter->encrypt('teststring');
 
@@ -165,11 +149,7 @@
      */
     public function testConstructionWithStringKey()
     {
-<<<<<<< HEAD
         $filter = new McryptEncryption('testkey');
-=======
-        $filter = new Zend_Filter_Encrypt_Mcrypt('testkey');
->>>>>>> 85a932b0
         $data = $filter->getEncryption();
         $this->assertEquals('testkey', $data['key']);
     }
@@ -192,11 +172,7 @@
      */
     public function testToString()
     {
-<<<<<<< HEAD
         $filter = new McryptEncryption('testkey');
-=======
-        $filter = new Zend_Filter_Encrypt_Mcrypt('testkey');
->>>>>>> 85a932b0
         $this->assertEquals('Mcrypt', $filter->toString());
     }
 
@@ -205,11 +181,7 @@
      */
     public function testSettingEncryptionOptions()
     {
-<<<<<<< HEAD
         $filter = new McryptEncryption('testkey');
-=======
-        $filter = new Zend_Filter_Encrypt_Mcrypt('testkey');
->>>>>>> 85a932b0
         $filter->setEncryption('newkey');
         $test = $filter->getEncryption();
         $this->assertEquals('newkey', $test['key']);
@@ -241,7 +213,6 @@
      */
     public function testSettingEmptyVector()
     {
-<<<<<<< HEAD
         $filter = new McryptEncryption('newkey');
         $filter->setVector();
     }
@@ -257,7 +228,7 @@
             $this->markTestSkipped('This adapter needs the bz2 extension');
         }
 
-        $filter = new McryptEncryption(array('key' => 'testkey'));
+        $filter = new Zend_Filter_Encrypt_Mcrypt(array('key' => 'testkey'));
         $filter->setVector('testvect');
         $filter->setCompression('bz2');
         $output = $filter->encrypt('teststring');
@@ -266,31 +237,5 @@
 
         $input = $filter->decrypt($output);
         $this->assertEquals('teststring', trim($input));
-=======
-        $filter = new Zend_Filter_Encrypt_Mcrypt('newkey');
-        $filter->setVector();
->>>>>>> 85a932b0
-    }
-
-    /**
-     * Ensures that the filter allows de/encryption with compression
-     *
-     * @return void
-     */
-    public function testEncryptionWithDecryptionAndCompressionMcrypt()
-    {
-        if (!extension_loaded('bz2')) {
-            $this->markTestSkipped('This adapter needs the bz2 extension');
-        }
-
-        $filter = new Zend_Filter_Encrypt_Mcrypt(array('key' => 'testkey'));
-        $filter->setVector('testvect');
-        $filter->setCompression('bz2');
-        $output = $filter->encrypt('teststring');
-
-        $this->assertNotEquals('teststring', $output);
-
-        $input = $filter->decrypt($output);
-        $this->assertEquals('teststring', trim($input));
     }
 }
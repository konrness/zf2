--- conflicted
+++ resolved
@@ -26,13 +26,6 @@
 use Zend\Validator;
 
 /**
-<<<<<<< HEAD
-=======
- * @see Zend_Validator_StringLength
- */
-
-/**
->>>>>>> 7815b038
  * @category   Zend
  * @package    Zend_Validator
  * @subpackage UnitTests

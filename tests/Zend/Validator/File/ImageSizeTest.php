--- conflicted
+++ resolved
@@ -26,12 +26,6 @@
 use Zend\Validator\File;
 use Zend\Validator;
 
-<<<<<<< HEAD
-=======
-/**
- * @see Zend_Validator_File_ImageSize
- */
->>>>>>> 7815b038
 
 /**
  * @category   Zend
@@ -43,10 +37,6 @@
  */
 class ImageSizeTest extends \PHPUnit_Framework_TestCase
 {
-<<<<<<< HEAD
-
-=======
->>>>>>> 7815b038
     /**
      * Ensures that the validator follows expected behavior
      *

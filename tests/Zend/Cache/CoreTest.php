<?php
/**
 * Zend Framework
 *
 * LICENSE
 *
 * This source file is subject to the new BSD license that is bundled
 * with this package in the file LICENSE.txt.
 * It is also available through the world-wide-web at this URL:
 * http://framework.zend.com/license/new-bsd
 * If you did not receive a copy of the license and are unable to
 * obtain it through the world-wide-web, please send an email
 * to license@zend.com so we can send you a copy immediately.
 *
 * @category   Zend
 * @package    Zend_Cache
 * @subpackage UnitTests
 * @copyright  Copyright (c) 2005-2010 Zend Technologies USA Inc. (http://www.zend.com)
 * @license    http://framework.zend.com/license/new-bsd     New BSD License
 */

namespace ZendTest\Cache;

use Zend\Cache,
    Zend\Config\Config as ZendConfig,
    Zend\Cache\Backend\TestBackend;

/**
 * @category   Zend
 * @package    Zend_Cache
 * @subpackage UnitTests
 * @copyright  Copyright (c) 2005-2010 Zend Technologies USA Inc. (http://www.zend.com)
 * @license    http://framework.zend.com/license/new-bsd     New BSD License
 * @group      Zend_Cache
 */
class CoreTest extends \PHPUnit_Framework_TestCase
{
    private $_instance;

    public function setUp()
    {
        if (!$this->_instance) {
            $this->_instance = new Cache\Frontend\Core(array());
            $this->_backend = new TestBackend();
            $this->_instance->setBackend($this->_backend);
        }
    }

    public function tearDown()
    {
        unset($this->_instance);
    }

    public function testConstructorCorrectCall()
    {
        $test = new Cache\Frontend\Core(array('lifetime' => 3600, 'caching' => true));
    }

    /**
     * @issue ZF-7568
     */
    public function testConstructorCorrectCallWithZendConfig()
    {
        $test = new Cache\Frontend\Core(
            new ZendConfig(array('lifetime' => 3600, 'caching' => true))
        );
    }

    /**
     * @issue ZF-7568
     */
    public function testSettingOptionsWithZendConfig()
    {
        $config = new ZendConfig(array('lifetime' => 3600, 'caching' => true));
        $test = new Cache\Frontend\Core();
        $test->setConfig($config);
        $this->assertEquals(3600, $test->getOption('lifetime'));
    }

    /**
     * @group ZF-9092
     */
    public function testSettingLifetimeAsEmptyIsInterpretedAsNull()
    {
        $config = new ZendConfig(array('lifetime' => '', 'caching' => true));
        $test = new Cache\Frontend\Core();
        $test->setConfig($config);
        $this->assertSame(NULL, $test->getOption('lifetime'));
    }

    public function testConstructorBadOption()
    {
        try {
            $test = new Cache\Frontend\Core(array(0 => 'bar', 'lifetime' => 3600));
        } catch (Cache\Exception $e) {
            return;
        }
        $this->fail('Cache\Exception was expected but not thrown');
    }

    public function testSetLifeTime()
    {
        $this->_instance->setLifeTime(3600);
    }

    public function testSetBackendCorrectCall1()
    {
        $backend = new Cache\Backend\File(array());
        $this->_instance->setBackend($backend);
    }

    public function testSetBackendCorrectCall2()
    {
        $backend = new TestBackend(array());
        $this->_instance->setBackend($backend);
        $log = $backend->getLastLog();
        $this->assertEquals('setDirectives', $log['methodName']);
        $this->assertType('array', $log['args'][0]);
    }

    public function testSetOptionCorrectCall()
    {
        $this->_instance->setOption('caching', false);
    }

    public function testSetOptionBadCall()
    {
        try {
            $this->_instance->setOption(array('lifetime'), 1200);
        } catch (Cache\Exception $e) {
            return;
        }
        $this->fail('Cache\Exception was expected but not thrown');
    }

    /**
     * Unknown options are okay and should be silently ignored. Non-string
     * options, however, should throw exceptions.
     *
     * @group ZF-5034
     */
    public function testSetOptionUnknownOption()
    {
        try {
            $this->_instance->setOption(0, 1200);
            $this->fail('Cache\Exception was expected but not thrown');
        } catch (Cache\Exception $e) {
        }

        try {
            $this->_instance->setOption('foo', 1200);
        } catch (Cache\Exception $e) {
            $this->fail('Cache\Exception was thrown but should not have been');
        }
    }

    public function testSaveCorrectBadCall1()
    {
        try {
            $this->_instance->save('data', 'foo bar');
        }  catch (Cache\Exception $e) {
            return;
        }
        $this->fail('Cache\Exception was expected but not thrown');
    }

    public function testSaveCorrectBadCall2()
    {
        try {
            $this->_instance->save('data', 'foobar', array('tag1', 'foo bar'));
        }  catch (Cache\Exception $e) {
            return;
        }
        $this->fail('Cache\Exception was expected but not thrown');
    }

    public function testSaveCorrectBadCall3()
    {
        try {
            $this->_instance->save(array('data'), 'foobar');
        }  catch (Cache\Exception $e) {
            return;
        }
        $this->fail('Cache\Exception was expected but not thrown');
    }

    public function testSaveWithABadCacheId()
    {
        try {
            $this->_instance->save(array('data'), true);
        }  catch (Cache\Exception $e) {
            return;
        }
        $this->fail('Cache\Exception was expected but not thrown');
    }

    public function testSaveWithABadCacheId2()
    {
        try {
            $this->_instance->save(array('data'), 'internal_foo');
        }  catch (Cache\Exception $e) {
            return;
        }
        $this->fail('Cache\Exception was expected but not thrown');
    }

    public function testSaveWithABadTags()
    {
        try {
            $this->_instance->save(array('data'), 'foo', 'foobar');
        }  catch (Cache\Exception $e) {
            return;
        }
        $this->fail('Cache\Exception was expected but not thrown');
    }

    public function testSaveCorrectCallNoCaching()
    {
        $i1 = $this->_backend->getLogIndex();
        $this->_instance->setOption('caching', false);
        $res = $this->_instance->save('data', 'foo');
        $i2 = $this->_backend->getLogIndex();
        $this->assertTrue($res);
        $this->assertEquals($i1, $i2);
    }

    public function testSaveCorrectCallNoWriteControl()
    {
        $this->_instance->setOption('write_control', false);
        $res = $this->_instance->save('data', 'foo', array('tag1', 'tag2'));
        $log = $this->_backend->getLastLog();
        $expected = array(
            'methodName' => 'save',
            'args' => array(
                0 => 'data',
                1 => 'foo',
                2 => array(
                    0 => 'tag1',
                    1 => 'tag2'
                )
            )
        );
        $this->assertEquals($expected, $log);
    }

    public function testSaveCorrectCall()
    {
        $res = $this->_instance->save('data', 'foo', array('tag1', 'tag2'));
        $logs = $this->_backend->getAllLogs();
        $expected1 = array(
            'methodName' => 'save',
            'args' => array(
                0 => 'data',
                1 => 'foo',
                2 => array(
                    0 => 'tag1',
                    1 => 'tag2'
                )
            )
        );
        $expected2 = array(
            'methodName' => 'get',
            'args' => array(
                0 => 'foo',
                1 => true
            )
        );
        $expected3 = array(
            'methodName' => 'remove',
            'args' => array(
                0 => 'foo'
            )
        );
        $this->assertFalse($res);
        $this->assertEquals($expected1, $logs[count($logs) - 3]);
        $this->assertEquals($expected2, $logs[count($logs) - 2]);
        $this->assertEquals($expected3, $logs[count($logs) - 1]);
    }

    public function testSaveCorrectCallButFileCorruption()
    {
        $res = $this->_instance->save('data', 'false', array('tag1', 'tag2'));
        $logs = $this->_backend->getAllLogs();
        $expected1 = array(
            'methodName' => 'save',
            'args' => array(
                0 => 'data',
                1 => 'false',
                2 => array(
                    0 => 'tag1',
                    1 => 'tag2'
                )
            )
        );
        $expected2 = array(
            'methodName' => 'remove',
            'args' => array(
                0 => 'false'
            )
        );
        $this->assertFalse($res);
        $this->assertEquals($expected1, $logs[count($logs) - 2]);
        $this->assertEquals($expected2, $logs[count($logs) - 1]);
    }

    public function testSaveCorrectCallWithAutomaticCleaning()
    {
        $this->_instance->setOption('automatic_cleaning_factor', 1);
        $res = $this->_instance->save('data', 'false', array('tag1', 'tag2'));
        $logs = $this->_backend->getAllLogs();
        $expected = array(
            'methodName' => 'clean',
            'args' => array(
                0 => 'old',
                1 => array()
            )
        );
        $this->assertFalse($res);
        $this->assertEquals($expected, $logs[count($logs) - 3]);
    }

    public function testTestCorrectCallNoCaching()
    {
        $i1 = $this->_backend->getLogIndex();
        $this->_instance->setOption('caching', false);
        $res = $this->_instance->test('foo');
        $i2 = $this->_backend->getLogIndex();
        $this->assertFalse($res);
        $this->assertEquals($i1, $i2);
    }

    public function testTestBadCall()
    {
        try {
            $this->_instance->test('foo bar');
        }  catch (Cache\Exception $e) {
            return;
        }
        $this->fail('Cache\Exception was expected but not thrown');
    }

    public function testTestCorrectCall1()
    {
         $res = $this->_instance->test('foo');
         $log = $this->_backend->getLastLog();
         $expected = array(
            'methodName' => 'test',
            'args' => array(
                0 => 'foo'
            )
         );
         $this->assertEquals(123456, $res);
         $this->assertEquals($expected, $log);
    }

    public function testTestCorrectCall2()
    {
         $res = $this->_instance->test('false');
         $this->assertFalse($res);
    }

    public function testGetCorrectCallNoCaching()
    {
        $i1 = $this->_backend->getLogIndex();
        $this->_instance->setOption('caching', false);
        $res = $this->_instance->load('foo');
        $i2 = $this->_backend->getLogIndex();
        $this->assertFalse($res);
        $this->assertEquals($i1, $i2);
    }

    public function testGetBadCall()
    {
        try {
            $res = $this->_instance->load('foo bar');
        }  catch (Cache\Exception $e) {
            return;
        }
        $this->fail('Cache\Exception was expected but not thrown');
    }

    public function testGetCorrectCall1()
    {
        $res = $this->_instance->load('false');
        $this->assertFalse($res);
    }

    public function testGetCorrectCall2()
    {
        $res = $this->_instance->load('bar');
        $this->assertEquals('foo', 'foo');
    }

    public function testGetCorrectCallWithAutomaticSerialization()
    {
        $this->_instance->setOption('automatic_serialization', true);
        $res = $this->_instance->load('serialized');
        $this->assertEquals(array('foo'), $res);
    }

    public function testRemoveBadCall()
    {
        try {
            $res = $this->_instance->remove('foo bar');
        }  catch (Cache\Exception $e) {
            return;
        }
        $this->fail('Cache\Exception was expected but not thrown');
    }

    public function testRemoveCorrectCallNoCaching()
    {
        $i1 = $this->_backend->getLogIndex();
        $this->_instance->setOption('caching', false);
        $res = $this->_instance->remove('foo');
        $i2 = $this->_backend->getLogIndex();
        $this->assertTrue($res);
        $this->assertEquals($i1, $i2);
    }

    public function testRemoveCorrectCall()
    {
        $res = $this->_instance->remove('foo');
        $log = $this->_backend->getLastLog();
        $expected = array(
            'methodName' => 'remove',
            'args' => array(
                0 => 'foo'
            )
        );
        $this->assertTrue($res);
        $this->assertEquals($expected, $log);
    }

    public function testCleanBadCall1()
    {
        try {
            $res = $this->_instance->clean('matchingTag', array('foo bar', 'foo'));
        }  catch (Cache\Exception $e) {
            return;
        }
        $this->fail('Cache\Exception was expected but not thrown');
    }

    public function testCleanBadCall2()
    {
        try {
            $res = $this->_instance->clean('foo');
        }  catch (Cache\Exception $e) {
            return;
        }
        $this->fail('Cache\Exception was expected but not thrown');
    }

    public function testCleanCorrectCallNoCaching()
    {
        $i1 = $this->_backend->getLogIndex();
        $this->_instance->setOption('caching', false);
        $res = $this->_instance->clean('all');
        $i2 = $this->_backend->getLogIndex();
        $this->assertTrue($res);
        $this->assertEquals($i1, $i2);
    }

    public function testCleanCorrectCall()
    {
        $res = $this->_instance->clean('matchingTag', array('tag1', 'tag2'));
        $log = $this->_backend->getLastLog();
        $expected = array(
            'methodName' => 'clean',
            'args' => array(
                0 => 'matchingTag',
                1 => array(
                    0 => 'tag1',
                    1 => 'tag2'
                )
            )
        );
        $this->assertTrue($res);
        $this->assertEquals($expected, $log);
    }

    public function testGetIds()
    {
        $this->_instance->setOption('cache_id_prefix', 'prefix_');
        $ids = $this->_instance->getIds();
        $this->assertContains('id1', $ids);
        $this->assertContains('id2', $ids);
    }

    public function testGetIdsMatchingTags()
    {
        $this->_instance->setOption('cache_id_prefix', 'prefix_');
        $ids = $this->_instance->getIdsMatchingTags(array('tag1', 'tag2'));
        $this->assertContains('id1', $ids);
        $this->assertContains('id2', $ids);
    }

    public function testGetIdsNotMatchingTags()
    {
        $this->_instance->setOption('cache_id_prefix', 'prefix_');
        $ids = $this->_instance->getIdsNotMatchingTags(array('tag3', 'tag4'));
        $this->assertContains('id3', $ids);
        $this->assertContains('id4', $ids);
    }

    public function testGetIdsMatchingAnyTags()
    {
        $this->_instance->setOption('cache_id_prefix', 'prefix_');
        $ids = $this->_instance->getIdsMatchingAnyTags(array('tag5', 'tag6'));
        $this->assertContains('id5', $ids);
        $this->assertContains('id6', $ids);
    }

    /**
     * @group ZF-10189
     */
    public function testIfFileZendLogWasIncluded()
    {
        if (class_exists('Zend_Log_Logger', false)) {
            $this->markTestSkipped('File Zend/Log/Logger.php already included');
        }

<<<<<<< HEAD
        if (!class_exists('Zend_Cache_Core', true)) {
            $this->markTestIncomplete('File Zend/Cache/Core.php cannot be found');
        }

        $cacheCore = new Zend_Cache_Core(
=======
        $cacheCore = new \Zend\Cache\Frontend\Core(
>>>>>>> cf14eafb
            array('logging' => true)
        );
        $this->assertTrue($cacheCore->getOption('logger') instanceof \Zend\Log\Logger);
    }
}<|MERGE_RESOLUTION|>--- conflicted
+++ resolved
@@ -521,15 +521,7 @@
             $this->markTestSkipped('File Zend/Log/Logger.php already included');
         }
 
-<<<<<<< HEAD
-        if (!class_exists('Zend_Cache_Core', true)) {
-            $this->markTestIncomplete('File Zend/Cache/Core.php cannot be found');
-        }
-
-        $cacheCore = new Zend_Cache_Core(
-=======
         $cacheCore = new \Zend\Cache\Frontend\Core(
->>>>>>> cf14eafb
             array('logging' => true)
         );
         $this->assertTrue($cacheCore->getOption('logger') instanceof \Zend\Log\Logger);

--- conflicted
+++ resolved
@@ -30,16 +30,6 @@
 use Zend\Config;
 
 /**
- * Test helper
- */
-<<<<<<< HEAD
-=======
-require_once dirname(__FILE__) . '/../../../TestHelper.php';
-require_once 'Zend/Barcode.php';
-require_once 'Zend/Config.php';
->>>>>>> 85a932b0
-
-/**
  * @category   Zend
  * @package    Zend_Barcode
  * @subpackage UnitTests
